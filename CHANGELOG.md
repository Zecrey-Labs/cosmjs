# CHANGELOG

The format is based on [Keep a Changelog](https://keepachangelog.com/en/1.0.0/),
and this project adheres to
[Semantic Versioning](https://semver.org/spec/v2.0.0.html).

## [Unreleased]

<<<<<<< HEAD
### Changed

- @cosmjs/proto-signing, @cosmjs/cosmwasm-stargate: Turn `protobufjs` into a
  devDependency ([#1166]).

[#1166]: https://github.com/cosmos/cosmjs/pull/1166
=======
### Fixed

- @cosmjs/stargate: Fix valid values of `BondStatusString` for `validators`
  query ([#1170]).

[#1170]: https://github.com/cosmos/cosmjs/issues/1170
>>>>>>> 24f6c0f5

## [0.28.6] - 2022-06-08

## [0.28.5] - 2022-06-08

### Added

- @cosmjs/math: Add `Decimal.floor` and `Decimal.ceil`.
- @cosmjs/tendermint-rpc: Add `num_unconfirmed_txs` endpoint. ([#1150])

[#1150]: https://github.com/cosmos/cosmjs/pull/1150

### Changed

- @cosmjs/stargate: Let `calculateFee` handle fee amounts that exceed the safe
  integer range.
- @cosmjs/cosmwasm-stargate, @cosmjs/stargate, @cosmjs/proto-signing: Upgrade
  protobufjs to 6.11.

### Fixed

- @cosmjs/tendermint-rpc: Fix block results validator update decoder. ([#1151])

[#1151]: https://github.com/cosmos/cosmjs/issues/1151

## [0.28.4] - 2022-04-15

### Added

- @cosmjs/math: Add `Decimal.zero` and `Decimal.one` ([#1110]).
- @cosmjs/amino: Add `addCoins` ([#1116])
- @cosmjs/stargate: Add `StargateClient.getBalanceStaked()` to query the sum of
  all staked balance. ([#1116])

### Changed

- @cosmjs/faucet: Docker build image is 90 % smaller now (from 500 MB to 50 MB)
  due to build system optimizations ([#1120], [#1121]).
- @cosmjs/cosmwasm-stargate: `CosmWasmClient.connect` and
  `SigningCosmWasmClient.connectWithSigner` now accept custom HTTP headers
  ([#1007])
- @cosmjs/stargate: `StargateClient.connect` and
  `SigningStargateClient.connectWithSigner` now accept custom HTTP headers
  ([#1007])
- @cosmjs/tendermint-rpc: `Tendermint34Client.connect` now accepts custom HTTP
  headers ([#1007]).

[#1007]: https://github.com/cosmos/cosmjs/issues/1007
[#1110]: https://github.com/cosmos/cosmjs/issues/1110
[#1120]: https://github.com/cosmos/cosmjs/pull/1120
[#1121]: https://github.com/cosmos/cosmjs/pull/1121
[#1116]: https://github.com/cosmos/cosmjs/issues/1116

## [0.28.3] - 2022-04-11

### Added

- @cosmjs/encoding: Add missing export: `normalizeBech32`.

## [0.28.2] - 2022-04-07

### Added

- @cosmjs/encoding: Create `normalizeBech32`.
- @cosmjs/stargate: Added support for `MsgCreateVestingAccount` ([#1074]).
  Please note that Amino JSON signing is currently not available for this type
  ([#1115]).

[#1074]: https://github.com/cosmos/cosmjs/issues/1074
[#1115]: https://github.com/cosmos/cosmjs/issues/1115

## [0.28.1] - 2022-03-30

### Added

- @cosmjs/stargate: Added the ability to specify a custom account parser for
  `StargateClient`

### Fixed

- @cosmjs/proto-signing: Add missing runtime dependencies @cosmjs/encoding and
  @cosmjs/utils.
- @cosmjs/tendermint-rpc: Add missing runtime dependency @cosmjs/utils.

## [0.28.0] - 2022-03-17

### Changed

- all: The TypeScript compilation target is now ES2018.
- @cosmjs/crypto: Add `Secp256k1.uncompressPubkey`.
- @cosmjs/crypto: Replace hashing implementations with @noble/hashes ([#960]).
- @cosmjs/faucet: Set default value of `FAUCET_GAS_LIMIT` to 100_000 to better
  support Cosmos SDK 0.45 chains.
- @cosmjs/stargate: The `AminoTypes` now always requires an argument of type
  `AminoTypesOptions`. This is an object with a required `prefix` field. Before
  the prefix defaulted to "cosmos" but this is almost never the right choice for
  CosmJS users that need to add Amino types manually. ([#989])
- @cosmjs/cosmwasm-stargate: `height`, `gasWanted` and `gasUsed` have been added
  to all result types of `SigningCosmWasmClient`
- @cosmjs/stargate: `MsgSend` and `Coin` are now parts of
  `defaultRegistryTypes`. ([#994])
- @cosmjs/proto-signing: `Registry`'s constructor can now override default
  types. ([#994])
- @cosmjs/tendermint-rpc: The property `evidence` in the interface `Block` is
  now non-optional. ([#1011])
- @cosmjs/stargate: Added the following message types to stargate's
  `defaultRegistryTypes`: ([#1026])
  - cosmos.authz.v1beta1.MsgGrant
  - cosmos.authz.v1beta1.MsgExec
  - cosmos.authz.v1beta1.MsgRevoke
  - cosmos.feegrant.v1beta1.MsgGrantAllowance
  - cosmos.feegrant.v1beta1.MsgRevokeAllowance
- @cosmjs/stargate: In `AminoTypes` the uniqueness of the Amino type identifier
  is checked in `fromAmino` now instead of the constructor. This only affects
  you if multiple different protobuf type URLs map to the same Amino type
  identifier which should not be the case anyways.
- @cosmjs/stargate: Added support for slashing queries ([#927])
- @cosmjs/ledger-amino: Renamed `LaunchpadLedger` to `LedgerConnector` ([#955])
- @cosmjs/encoding: Created `toBech32()` and `fromBech32()`. Class Bech32 is now
  deprecated and should not longer be used. ([#1053])
- @cosmjs/crypto: Use a custom BIP-39 implementation to reduce external
  dependencies. This should also reduce the bundle size as only the English
  wordlist is shipped. ([#966])
- @cosmjs/cli: Rename binary `cosmwasm-cli` to `cosmjs-cli` ([#1033]).
- @cosmjs/stargate: Added Authz queries. ([#1080]).
- @cosmjs/stargate & @cosmjs/cosmwasm-stargate: Removed default types from
  AminoTypes. ([#1079])
- @cosmjs/cosmwasm-stargate: getCodes() automatically loops through all
  pagination pages now. ([#1077])
- @cosmjs/stargate & @cosmjs/cosmwasm-stargate: Timeout Errors shows more
  relevant information about the timeout. ([#1066])

[#927]: https://github.com/cosmos/cosmjs/issues/927
[#955]: https://github.com/cosmos/cosmjs/issues/955
[#960]: https://github.com/cosmos/cosmjs/pull/960
[#966]: https://github.com/cosmos/cosmjs/pull/966
[#989]: https://github.com/cosmos/cosmjs/issues/989
[#994]: https://github.com/cosmos/cosmjs/issues/994
[#1011]: https://github.com/cosmos/cosmjs/issues/1011
[#1026]: https://github.com/cosmos/cosmjs/issues/1026
[#1033]: https://github.com/cosmos/cosmjs/issues/1033
[#1053]: https://github.com/cosmos/cosmjs/issues/1053
[#1066]: https://github.com/cosmos/cosmjs/issues/1066
[#1077]: https://github.com/cosmos/cosmjs/issues/1077
[#1078]: https://github.com/cosmos/cosmjs/issues/1078
[#1079]: https://github.com/cosmos/cosmjs/issues/1079
[#1080]: https://github.com/cosmos/cosmjs/issues/1080

### Removed

- @cosmjs/crypto: Remove the SHA1 implementation (`Sha1` and `sha1`) as it is
  not used in the Cosmos tech stack and not implemented in the hashing lib we
  want to migrate to ([#1003]). Also it has known weaknesses.
- @cosmjs/launchpad: Package was removed as no support for Cosmos SDK 0.37-0.39
  is needed anymore ([#947]).

[#947]: https://github.com/cosmos/cosmjs/issues/947
[#1003]: https://github.com/cosmos/cosmjs/issues/1003

## [0.27.1] - 2022-01-26

### Added

- @cosmjs/cosmwasm-stargate: Add `fromBinary`/`toBinary` to convert between
  JavaScript objects and the JSON representation of `cosmwasm_std::Binary`
  (base64).
- @cosmjs/cosmwasm-stargate: Export `WasmExtension` and `setupWasmExtension`.
- @cosmjs/ledger-amino: Added `LedgerSigner.showAddress` and
  `LaunchpadLedger.showAddress` to show the user's address in the Ledger screen.

### Changed

- @cosmjs/stargate: The error messages for missing types in `AminoTypes` now
  contain the type that was searched for ([#990]).
- @cosmjs/tendermint-rpc: Change the `Evidence` type to `any` and avoid decoding
  it. The structure we had before was outdated and trying to decode it led to
  exceptions at runtime when a block with actual values was encountered.
  ([#980])

[#990]: https://github.com/cosmos/cosmjs/pull/990
[#980]: https://github.com/cosmos/cosmjs/issues/980

## [0.27.0] - 2022-01-10

### Added

- @cosmjs/tendermint-rpc: Add `hash` field to `BroadcastTxAsyncResponse`
  ([#938]).
- @cosmjs/stargate: Add `denomMetadata` and `denomsMetadata` to `BankExtension`
  ([#932]).
- @cosmjs/stargate: Merge `DeliverTxFailure` and `DeliverTxSuccess` into a
  single `DeliverTxResponse` ([#878], [#949]). Add `assertIsDeliverTxFailure`.
- @cosmjs/stargate: Created initial `MintExtension`.
- @cosmjs/stargate: Created `types.Dec` decoder function
  `decodeCosmosSdkDecFromProto`.
- @cosmjs/amino: Added `StdTx`, `isStdTx` and `makeStdTx` and removed them from
  @cosmjs/launchpad. They are re-exported in @cosmjs/launchpad for backwards
  compatibility.
- @cosmjs/stargate: Add `GasPrice.toString`.
- @cosmjs/faucet: Added a new functionality to faucet: Each address is only
  allowed to get credits once every 24h to prevent draining. ([#962]))

[#962]: https://github.com/cosmos/cosmjs/issues/962
[#938]: https://github.com/cosmos/cosmjs/issues/938
[#932]: https://github.com/cosmos/cosmjs/issues/932
[#878]: https://github.com/cosmos/cosmjs/issues/878
[#949]: https://github.com/cosmos/cosmjs/issues/949

### Fixed

- @cosmjs/tendermint-rpc: Add missing `BlockSearchResponse` case to `Response`.

### Changed

- @cosmjs/stargate: Remove verified queries from `AuthExtension` and
  `BankExtension` as well as `StargateClient.getAccountVerified` because the
  storage layout is not stable across multiple Cosmos SDK releases. Verified
  queries remain available in the `IbcExtension` because for IBC the storage
  layout is standardized. Such queries can still be implemented in CosmJS caller
  code that only needs to support one backend. ([#865])
- @cosmjs/tendermint-rpc: Remove default URL from `HttpClient` and
  `WebsocketClient` constructors ([#897]).
- all: Upgrade cosmjs-types to 0.4. This includes the types of the Cosmos SDK
  0.44 modules x/authz and x/feegrant. It causes a few breaking changes by
  adding fields to interfaces as well as changing `Date` to a `Timestamp`
  object. ([#928])
- @cosmjs/stargate and @cosmjs/cosmwasm-stargate: Add simulation support
  ([#931]).
- @cosmjs/cosmwasm-stargate: Rename `BroadcastTx{Success,Failure}` to
  `DeliverTx{Success,Failure}`, `BroadcastTxResponse` to `DeliverTxResponse`,
  `isBroadcastTx{Success,Failure}` to `isDeliverTx{Success,Failure}` and
  `assertIsBroadcastTxSuccess` to `assertIsDeliverTxSuccess`. ([#946])
- @cosmjs/tendermint-rpc: Remove `Tendermint33Client` and related symbols.
- @cosmjs/cosmwasm-stargate: Add support for wasmd 0.21. This changes the AMINO
  JSON representation of `Msg{Execute,Instantiate,Migrate}Contract.msg` from
  base64 strings to JSON objects. ([#948])
- @cosmjs/cli: Replace `colors` dependency with `chalk` (see
  https://snyk.io/blog/open-source-npm-packages-colors-faker/)

[#865]: https://github.com/cosmos/cosmjs/issues/865
[#897]: https://github.com/cosmos/cosmjs/issues/897
[#928]: https://github.com/cosmos/cosmjs/issues/928
[#931]: https://github.com/cosmos/cosmjs/pull/931
[#709]: https://github.com/cosmos/cosmjs/issues/709
[#946]: https://github.com/cosmos/cosmjs/pull/946
[#948]: https://github.com/cosmos/cosmjs/pull/948

## [0.26.6] - 2022-01-10

### Changed

- @cosmjs/cli: Replace `colors` dependency with `chalk` (see
  https://snyk.io/blog/open-source-npm-packages-colors-faker/)

## [0.26.5] - 2021-11-20

### Added

- @cosmjs/amino: The `coin` and `coins` helpers now support both `number` and
  `string` as input types for the amount. This is useful if your values exceed
  the safe integer range.

### Fixed

- @cosmjs/tendermint-rpc: Fix undefined `this` in `decodeBroadcastTxAsync` and
  `broadcastTxAsync` ([#937]).

[#937]: https://github.com/cosmos/cosmjs/pull/937

## [0.26.4] - 2021-10-28

### Fixed

- @cosmjs/cosmwasm-stargate: Fix response error handling for smart queries.

## [0.26.3] - 2021-10-25

### Added

- @cosmjs/ledger-amino: Add support for using forks of the Cosmos Ledger app by
  adding the fields `LaunchpadLedgerOptions.ledgerAppName` and
  `.minLedgerAppVersion`.

### Deprecated

- @cosmjs/stargate: The verified queries from `AuthExtension` and
  `BankExtension` as well as `StargateClient.getAccountVerified` are deprecated
  and will be removed in 0.27 ([#910]).

[#910]: https://github.com/cosmos/cosmjs/pull/910

## [0.26.2] - 2021-10-12

### Fixed

- @cosmjs/stargate: remove extra space in messageTimeout registry.
- @cosmjs/cosmwasm-stargate: Fix Amino JSON representation of
  `MsgInstantiateContract`, `MsgMigrateContract` and `MsgExecuteContract` to
  match the wasmd expectation. This was broken since the wasmd upgrade to
  Stargate such that no Ledger signing was possible for those message types in
  the meantime.

## [0.26.1] - 2021-09-30

### Added

- @cosmjs/amino: `decodeBech32Pubkey` and `decodeAminoPubkey` now support
  decoding multisig public keys ([#882]).

### Fixed

- @cosmjs/stargate: Add missing pagination key arguments to query types in
  `GovExtension`.

[#882]: https://github.com/cosmos/cosmjs/issues/882

## [0.26.0] - 2021-08-24

### Added

- @cosmjs/tendermint-rpc: `Tendermint34Client.blockSearch` and
  `Tendermint34Client.blockSearchAll` were added to allow searching blocks in
  Tendermint 0.34.9+ backends.
- @cosmjs/tendermint-rpc: `Tendermint33Client` has been added to provide support
  for Tendermint v0.33.
- @cosmjs/tendermint-rpc: Exports relating to `Tendermint33Client` are now
  available under `tendermint33`.
- @cosmjs/proto-signing and @cosmjs/stargate: Create a Stargate-ready
  `parseCoins` that replaces the `parseCoins` re-export from `@cosmjs/amino`.
- @cosmjs/cosmwasm-stargate: Export `isValidBuilder`, which is a clone of
  `isValidBuilder` from @cosmjs/cosmwasm-launchpad.
- @cosmjs/cosmwasm-stargate: Copy symbols `Code`, `CodeDetails`, `Contract`,
  `ContractCodeHistoryEntry` and `JsonObject` from @cosmjs/cosmwasm-launchpad
  and remove dependency on @cosmjs/cosmwasm-launchpad.
- @cosmjs/faucet: Add new configuration variable `FAUCET_PATH_PATTERN` to
  configure the HD path of the faucet accounts ([#832]).
- @cosmjs/cosmwasm-stargate: Add field `ibcPortId` to `Contract` ([#836]).
- @cosmjs/stargate: Add `GovExtension` for query client.
- @cosmjs/stargate: Add support for `MsgDeposit`, `MsgSubmitProposal` and
  `MsgVote`.

[#832]: https://github.com/cosmos/cosmjs/issues/832
[#836]: https://github.com/cosmos/cosmjs/issues/836

### Changed

- @cosmjs/cosmwasm-launchpad: The `transferAmount` property on
  `InstantiateOptions` (accepted as a parameter to
  `SigningCosmWasmClient.instantiate`) has been renamed to `funds`.
- @cosmjs/cosmwasm-stargate: The `transferAmount` property on
  `InstantiateOptions` (accepted as a parameter to
  `SigningCosmWasmClient.instantiate`) has been renamed to `funds`.
- @cosmjs/cosmwasm-stargate: Default fee/gas values have been removed. Fees now
  need to be calculated and passed to `SigningCosmWasmClient` when calling any
  methods which submit transactions to the blockchain.
- @cosmjs/stargate: Default fee/gas values have been removed. Fees now need to
  be calculated and passed to `SigningStargateClient` when calling any methods
  which submit transactions to the blockchain.
- @cosmjs/tendermint-rpc: Make `tendermint34.Header.lastBlockId` and
  `tendermint34.Block.lastCommit` optional to better handle the case of height 1
  where there is no previous block.
- @cosmjs/proto-signing: `makeAuthInfoBytes` now takes an array of pubkey
  sequence pairs in order to support different sequences for different signers.
- @cosmjs/cosmwasm-stargate: Upgraded client to support wasmd 0.18 backends.
  Other backends are not supported anymore. Update proto types from
  `cosmwasm.wasm.v1beta1.*` to `cosmwasm.wasm.v1.*`. `MsgStoreCode.source` and
  `MsgStoreCode.builder` were removed; `MsgInstantiateContract.initMsg` and
  `MsgMigrateContract.migrateMsg` were renamed to `msg`; `Code.{source,builder}`
  and `CodeDetails.{source,builder}` were removed; `isValidBuilder` was removed;
  `UploadMeta` and the `meta` from `SigningCosmWasmClient.upload` were removed.
  ([#863])

[#863]: https://github.com/cosmos/cosmjs/pull/863

### Removed

- Node.js v10 is no longer supported. Please use v12 or later.
- @cosmjs/cosmwasm-stargate: Remove `CosmWasmFeeTable` type and
  `defaultGasLimits` object.
- @cosmjs/stargate: Remove types, objects and functions to do with default fees:
  `CosmosFeeTable`, `FeeTable`, `GasLimits`, `defaultGasLimits`,
  `defaultGasPrice` and `buildFeeTable`.
- @cosmjs/tendermint-rpc: `Client` has been removed. Please use
  `Tendermint33Client` or `Tendermint34Client`, depending on your needs.
- @cosmjs/cosmwasm: Package removed ([#786]).
- @cosmjs/cosmwasm-launchpad: Package removed ([#786]).

[#786]: https://github.com/cosmos/cosmjs/issues/786

### Fixed

- @cosmjs/socket: Upgrade dependency "ws" to version 7 to avoid potential
  security problems.

## [0.25.6] - 2021-07-26

### Fixed

- @cosmjs/stargate: Fix types `AminoMsgTransfer` and `AminoHeight` as well as
  the encoding of `MsgTransfer` for Amino signing.

## [0.25.5] - 2021-06-23

### Added

- @cosmjs/tendermint-rpc: `Tendermint34Client.blockSearch` and
  `Tendermint34Client.blockSearchAll` were added to allow searching blocks in
  Tendermint 0.34.9+ backends. This is a backport of [#815]. Note: Decoding
  blocks of height 1 is unsupported. This is fixed in [#815] and will be
  released as part of CosmJS 0.26.

[#815]: https://github.com/cosmos/cosmjs/pull/815

## [0.25.4] - 2021-05-31

### Fixed

- @cosmjs/socket: Upgrade dependency "ws" to version 7 to avoid potential
  security problems.

## [0.25.3] - 2021-05-18

### Fixed

- @cosmjs/cosmwasm-stargate, @cosmjs/stargate: Fix error propagation in
  `CosmWasmClient.broadcastTx` and `StargateClient.broadcastTx` ([#800]). This
  bug was introduced with the switch from broadcast mode "commit" to "sync" in
  version 0.25.0.
- @cosmjs/launchpad, @cosmjs/stargate: Avoid the use of named capture groups in
  `GasPrice.fromString` to restore ES2017 compatibility and make the library
  work with Hermes ([#801]; thanks [@AlexBHarley]).
- @cosmjs/launchpad: Adapt `GasPrice.fromString` denom pattern to Cosmos SDK
  0.39 rules: reduce denom length to 16 and allow digits in denom.
- @cosmjs/stargate: Adapt `GasPrice.fromString` denom pattern to Cosmos SDK 0.42
  rules: allow lengths up to 128, allow upper case letters and digits.

[#800]: https://github.com/cosmos/cosmjs/issues/800
[#801]: https://github.com/cosmos/cosmjs/issues/801
[@alexbharley]: https://github.com/AlexBHarley

## [0.25.2] - 2021-05-11

### Added

- @cosmjs/cosmwasm-stargate: Add `broadcastTimeoutMs` and
  `broadcastPollIntervalMs` options added to `SigningCosmWasmClientOptions`.
- @cosmjs/proto-signing: Add `serialize` and `serializeWithEncryptionKey`
  methods to `DirectSecp256k1HdWallet`. Also add `deserialize` and
  `deserializeWithEncryptionKey` static methods.
- @cosmjs/proto-signing: Export `extractKdfConfiguration` and `executeKdf`
  helper functions and `KdfConfiguration` type.
- @cosmjs/proto-signing: Export `makeCosmoshubPath` helper.
- @cosmjs/stargate: Export `makeCosmoshubPath` helper.
- @cosmjs/stargate: Add `broadcastTimeoutMs` and `broadcastPollIntervalMs`
  options added to `SigningStargateClientOptions`.

## [0.25.1] - 2021-05-06

### Added

- @cosmjs/cosmwasm-stargate: Export types `Code`, `CodeDetails`, `Contract`,
  `ContractCodeHistoryEntry` and `JsonObject` which are response types of
  `CosmWasmClient` methods. Export types `ChangeAdminResult`, `ExecuteResult`,
  `InstantiateOptions`, `InstantiateResult`, `MigrateResult`, `UploadMeta` and
  `UploadResult` which are argument or response types of `SigningCosmWasmClient`
  methods.

### Fixed

- @cosmjs/cosmwasm-stargate: Use `CosmWasmFeeTable` instead of `CosmosFeeTable`
  in `SigningCosmWasmClientOptions`; export type `CosmWasmFeeTable`.
- @cosmjs/amino, @cosmjs/cli, @cosmjs/ledger-amino, @cosmjs/proto-signing: Fix
  runtime error caused by passing explicitly undefined options.

## [0.25.0] - 2021-05-05

### Added

- @cosmjs/cosmwasm-launchpad: Expose `SigningCosmWasmClient.fees`.
- @cosmjs/cosmwasm-stargate: Expose `SigningCosmWasmClient.fees` and
  `SigningCosmWasmClient.registry`.
- @cosmjs/launchpad: Expose `SigningCosmosClient.fees`.
- @cosmjs/stargate: Expose `SigningStargateClient.fees` and
  `SigningStargateClient.registry`.
- @cosmjs/stargate: Add support for different account types in `accountFromAny`
  and `StargateClient`. Added `ModuleAccount` and vesting accounts
  `BaseVestingAccount`, `ContinuousVestingAccount`, `DelayedVestingAccount` and
  `PeriodicVestingAccount`.
- @cosmjs/stargate: Add codecs for IBC channel tx, client query/tx, and
  connection tx, as well as Tendermint.
- @cosmjs/stargate: Add support for IBC message types in
  `SigningStargateClient`.
- @cosmjs/stargate: Added new `logs` export with all the functionality from
  @cosmjs/launchpad.
- @cosmjs/stargate: Added new `Coin`, `coin`, `coins` and `parseCoins` exports
  which have the same functionality as already existed in @cosmjs/launchpad.
- @cosmjs/amino: New package created that contains the shared amino signing
  functionality for @cosmjs/launchpad and @cosmjs/stargate.
- @cosmjs/amino: Split public key interfaces into `Pubkey`, `SinglePubkey` and
  `Secp256k1Pubkey` where `Pubkey` is a generalization of the old `PubKey` that
  supported nested pubkeys for multisig. `SinglePubkey` is the old `PubKey` in
  which the `value` is a base64 encoded string. And `Secp256k1Pubkey` is a
  single secp256k1 pubkey.
- @cosmjs/utils: The new `arrayContentStartsWith` works similar to
  `arrayContentEquals` but only checks the start of an array.
- @cosmjs/proto-signing: Added new `Coin`, `coin`, `coins` and `parseCoins`
  exports which have the same functionality as already existed in
  @cosmjs/launchpad.
- @cosmjs/stargate: Add `SigningStargateClient.sign`, which allows you to create
  signed transactions without broadcasting them directly. The new type
  `SignerData` can be passed into `.sign` to skip querying account number,
  sequence and chain ID
- @cosmjs/cosmwasm-stargate: Add `SigningCosmWasmClient.sign`, which allows you
  to create signed transactions without broadcasting them directly. The new type
  `SignerData` from @cosmjs/stargate can be passed into `.sign` to skip querying
  account number, sequence and chain ID.
- @cosmjs/stargate: Add constructor `SigningStargateClient.offline` which does
  not connect to Tendermint. This allows offline signing.
- @cosmjs/stargate: Add `makeMultisignedTx` which allows you to assemble a
  transaction signed by a multisig account.
- @cosmjs/stargate: Add `delegateTokens`, `undelegateTokens` and
  `withdrawRewards` methods to `SigningStargateClient`.
- @cosmjs/stargate: Export `defaultGasLimits` and `defaultGasPrice`.
- @cosmjs/cosmwasm-stargate: Export `defaultGasLimits`.
- @cosmjs/stargate: `SigningStargateClient` constructor is now `protected`.
- @cosmjs/cosmwasm-stargate: `SigningCosmWasmClient` constructor is now
  `protected`.
- @cosmjs/cosmwasm-stargate: Add `SigningCosmWasmClient.offline` static method
  for constructing offline clients without a Tendermint client.
- @cosmjs/stargate: Add `SigningStargateClient.sendIbcTokens` method.
- @cosmjs/amino: Export `Secp256k1HdWalletOptions` interface.
- @cosmjs/amino: Add `bip39Password` option to `Secp256k1HdWallet` options.
- @cosmjs/proto-signing: Export `DirectSecp256k1HdWalletOptions` interface.
- @cosmjs/proto-signing: Add `bip39Password` option to `DirectSecp256k1HdWallet`
  options.
- @cosmjs/amino: Add `rawEd25519PubkeyToRawAddress` helper function.
- @cosmjs/tendermint-rpc: Add `pubkeyToAddress`, `pubkeyToRawAddress`,
  `rawEd25519PubkeyToRawAddress`, and `rawSecp256k1PubkeyToRawAddress` helper
  functions.
- @cosmjs/stargate: `StargateClient.broadcastTx` and `.getTx` results now
  include `gasUsed` and `gasWanted` properties.
- @cosmjs/cosmwasm-stargate: `CosmWasmClient.broadcastTx` and `.getTx` results
  now include `gasUsed` and `gasWanted` properties.
- @cosmjs/proto-signing: Export `DecodeObject` and `TxBodyEncodeObject`
  interfaces as well as `isTxBodyEncodeObject` helper function.
- @cosmjs/stargate: Add `MsgDelegateEncodeObject`, `MsgSendEncodeObject`,
  `MsgTransferEncodeObject`, `MsgUndelegateEncodeObject` and
  `MsgWithdrawDelegatorRewardEncodeObject` interfaces as well as
  `isMsgDelegateEncodeObject` etc helpers.
- @cosmjs/cosmwasm-stargate: Add `MsgClearAdminEncodeObject`,
  `MsgExecuteContractEncodeObject`, `MsgInstantiateContractEncodeObject`,
  `MsgMigrateContractEncodeObject`, `MsgStoreCodeEncodeObject` and
  `MsgUpdateAdminEncodeObject` interfaces as well as
  `isMsgClearAdminEncodeObject` etc helpers.
- @cosmjs/stargate: Add transfer queries codec, as well as transfer query
  methods to IBC query extension.
- @cosmjs/tendermint-rpc: Export `ValidatorSecp256k1Pubkey` interface.
- @cosmjs/proto-signing: Add transaction decoder `decodeTxRaw` for decoding
  transaction bytes returned by Tendermint (e.g. in `IndexedTx.tx`).

### Changed

- @cosmjs/cosmwasm-stargate: Codec adapted to support wasmd 0.16. Older versions
  of wasmd are not supported anymore.
- @cosmjs/stargate: Let `AuthExtension.account` and
  `AuthExtension.unverified.account` return an account of type `Any`. This makes
  the caller responsible for decoding the type.
- @cosmjs/stargate: Remove `accountFromProto` in favour of `accountFromAny`.
- @cosmjs/stargate: Rename `Rpc` interface to `ProtobufRpcClient` and
  `createRpc` to `createProtobufRpcClient`.
- @cosmjs/stargate: Reorganize nesting structure of IBC query client and add
  support for more methods.
- @cosmjs/tendermint-rpc: The fields `CommitSignature.validatorAddress`,
  `.timestamp` and `.signature` are now optional. They are unset when
  `blockIdFlag` is `BlockIdFlag.Absent`. The decoding into `CommitSignature` is
  only updated for the class `Tendermint34Client`, not for `Client`. Please
  migrate to the former.
- @cosmjs/launchpad: `rawSecp256k1PubkeyToAddress` was removed. Instead use
  `Bech32.encode(prefix, rawSecp256k1PubkeyToRawAddress(pubkeyRaw))` with
  `rawSecp256k1PubkeyToRawAddress` from @cosmjs/amino.
- @cosmjs/stargate: `parseRawLog` is now nested under the `logs` export.
- @cosmjs/stargate: Query extensions now have unverified queries at the root and
  verified queries nested under `.verified`.
- @cosmjs/cosmwasm-stargate: `wasm` extension now has unverified queries at the
  root.
- @cosmjs/stargate: `StargateClient.getAccount` now uses an unverified query and
  `StargateClient.getAccountUnverified` has been removed.
  `StargateClient.getAccountVerified` has been added, which performs a verified
  query.
- @cosmjs/cosmwasm-stargate: `CosmWasmClient.getAccount` now uses an unverified
  query and `CosmWasmClient.getAccountUnverified` has been removed.
  `CosmWasmClient.getAccountVerified` has been added, which performs a verified
  query.
- @cosmjs/stargate: `StargateClient.getSequence` now rejects if the account is
  not found, instead of returning null.
- @cosmjs/stargate: `StargateClient.getBalance` now returns a 0 balance instead
  of null.
- @cosmjs/stargate: `StargateClient.getAllBalancesUnverified` has been renamed
  `.getAllBalances`.
- @cosmjs/cosmwasm-stargate: `CosmWasmClient.getSequence` now rejects if the
  account is not found, instead of returning null.
- @cosmjs/cosmwasm-stargate: `CosmWasmClient.getBalance` now returns a 0 balance
  instead of null.
- @cosmjs/amino: Options for `Secp256k1HdWallet.fromMnemonic` are now passed via
  a `Secp256k1HdWalletOptions` object.
- @cosmjs/proto-signing: Options for `DirectSecp256k1HdWallet.fromMnemonic` are
  now passed via a `DirectSecp256k1HdWalletOptions` object.
- @cosmjs/stargate: `StargateClient.broadcastTx` now uses sync mode and then
  polls for the transaction before resolving. The timeout and poll interval can
  be configured.
- @cosmjs/cosmwasm-stargate: `CosmWasmClient.broadcastTx` now uses sync mode and
  then polls for the transaction before resolving. The timeout and poll interval
  can be configured.
- @cosmjs/tendermint-rpc: Tendermint v34 `TxData` type now includes `codeSpace`,
  `gasWanted`, and `gasUsed` properties.
- @cosmjs/amino: `Secp256k1HdWallet.fromMnemonic` now accepts a
  `Secp256k1HdWalletOptions` argument which includes an array of `hdPaths`
  instead of a single `hdPath`. `Secp256k1HdWallet.generate` now also accepts
  options via this interface. This adds support for multiple accounts from the
  same mnemonic to `Secp256k1HdWallet`.
- @cosmjs/proto-signing: `DirectSecp256k1HdWallet.fromMnemonic` now accepts a
  `DirectSecp256k1HdWalletOptions` argument which includes an array of `hdPaths`
  instead of a single `hdPath`. `DirectSecp256k1HdWallet.generate` now also
  accepts options via this interface. This adds support for multiple accounts
  from the same mnemonic to `DirectSecp256k1HdWallet`.
- @cosmjs/tendermint-rpc: `ValidatorPubkey` is now a union of
  `ValidatorEd25519Pubkey` and the newly exported `ValidatorSecp256k1Pubkey`
  interface.
- @cosmjs/tendermint-rpc: `decodePubkey` now supports secp256k1 public keys.

### Deprecated

- @cosmjs/tendermint-rpc: `Client` has been deprecated. Launchpad applications
  do not need a Tendermint RPC client and Stargate applications should use
  `Tendermint34Client`.

### Removed

- @cosmjs/stargate: `coinFromProto` helper has been removed as it is no longer
  needed after the `ts-proto` migration.

## [0.24.1] - 2021-03-12

CHANGELOG entries missing. Please see [the diff][0.24.1].

## [0.24.0] - 2021-03-11

- @cosmjs/cosmwasm: This package is now deprecated. The same functionality is
  now available in @cosmjs/cosmwasm-launchpad.
- @cosmjs/cosmwasm: `logs` is no longer exported. Use `logs` from
  @cosmjs/launchpad instead.
- @cosmjs/cosmwasm: Export `JsonObject`, `ChangeAdminResult` and `WasmData`
  types as well as `isValidBuilder` and `parseWasmData` functions.
- @cosmjs/cosmwasm: Add `CosmWasmClient.getTx` method for searching by ID and
  remove such functionality from `CosmWasmClient.searchTx`.
- @cosmjs/cosmwasm: Rename `SigningCosmWasmClient.senderAddress` to
  `.signerAddress`.
- @cosmjs/cosmwasm-stargate: Add new package for CosmWasm Stargate support.
- @cosmjs/crypto: Change `Secp256k1Keypair` from tagged type to simple
  interface.
- @cosmjs/launchpad: Add `Secp256k1Wallet` to manage a single raw secp256k1
  keypair.
- @cosmjs/launchpad: `OfflineSigner` type’s `sign` method renamed `signAmino`
  and `SignResponse` type renamed `AminoSignResponse`.
- @cosmjs/launchpad: `Secp256k1HdWallet.sign` method renamed `signAmino`.
- @cosmjs/launchpad: Add `CosmosClient.getTx` method for searching by ID and
  remove such functionality from `CosmosClient.searchTx`.
- @cosmjs/launchpad: Add `SigningCosmosClient.sign` method for signing without
  broadcasting.
- @cosmjs/launchpad: Add `SigningCosmosClient.appendSignature` method creating
  transactions with multiple signatures.
- @cosmjs/launchpad: Add support for undefined memo in `makeSignDoc`.
- @cosmjs/launchpad: Rename `SigningCosmosClient.senderAddress` to
  `.signerAddress`.
- @cosmjs/proto-signing: Add new package for handling transaction signing with
  protobuf encoding.
- @cosmjs/proto-signing: Expose `DirectSignResponse` interface.
- @cosmjs/stargate: Add new package for Cosmos SDK Stargate support.
- @cosmjs/tendermint-rpc: Make `Client.detectVersion` private and let it return
  a version instead of a client.
- @cosmjs/tendermint-rpc: Make the constructor of `Client` private. Add
  `Client.create` for creating a Tendermint client given an RPC client and an
  optional adaptor.
- @cosmjs/tendermint-rpc: Add an optional adaptor argument to `Client.connect`
  which allows skipping the auto-detection.
- @cosmjs/tendermint-rpc: Remove export `v0_33` in favour of `adaptor33` and
  `adaptor34`. Export the `Adaptor` type.
- @cosmjs/tendermint-rpc: Export `DateTime` class.
- @cosmjs/tendermint-rpc: Remove types `QueryString`, `Base64String`,
  `HexString`, `IntegerString` and `IpPortString`. Use `string` instead.
- @cosmjs/tendermint-rpc: Remove types `BlockHash`, `TxBytes` and `TxHash`. Use
  `Uint8Array` instead.

### Added

- @cosmjs/launchpad: Export distribution module msg types
  `MsgFundCommunityPool`, `MsgSetWithdrawAddress`, `MsgWithdrawDelegatorReward`,
  `MsgWithdrawValidatorCommission` and type checker helper functions.
- @cosmjs/utils: Added `assertDefinedAndNotNull`.
- @cosmjs/tendermint-rpc: The new `Tendermint34Client` is a copy of the old
  `Client` but without the automatic version detection. Its usage is encouraged
  over `Client` if you connect to a Tendermint 0.34 backend.

### Changed

- @cosmjs/encoding: Change return type of `fromRfc3339` from `ReadonlyDate` to
  `Date` as the caller becomes the owner of the object and can safely mutate it
  in any way.
- @cosmjs/launchpad-ledger: Renamed to @cosmjs/ledger-amino.
- @cosmjs/ledger-amino: `LedgerSigner.sign` method renamed `signAmino`.

### Deprecated

- @cosmjs/tendermint-rpc: Deprecate `DateTime` in favour of the free functions
  `fromRfc3339WithNanoseconds` and `toRfc3339WithNanoseconds`.

## 0.23.2 (2021-01-06)

### Security

- @cosmjs/cli: Update vulnerable axios dependency.
- @cosmjs/faucet-client: Update vulnerable axios dependency.
- @cosmjs/launchpad: Update vulnerable axios dependency.
- @cosmjs/tendermint-rpc: Update vulnerable axios dependency.

## 0.23.1 (2020-10-27)

- @cosmjs/crypto: Export new convenience functions `keccak256`, `ripemd160`,
  `sha1`, `sha256` and `sha512`.
- @cosmjs/faucet-client: Add new package which exports `FaucetClient` class.

## 0.23.0 (2020-10-09)

- @cosmjs/cli: Expose `HdPath` type.
- @cosmjs/cosmwasm: Rename `CosmWasmClient.postTx` method to `.broadcastTx`.
- @cosmjs/cosmwasm: Rename `FeeTable` type to `CosmWasmFeeTable`.
- @cosmjs/cosmwasm: `SigningCosmWasmClient` constructor now takes optional
  arguments `gasPrice` and `gasLimits` instead of `customFees` for easier
  customization.
- @cosmjs/cosmwasm: Rename `SigningCosmWasmClient.signAndPost` method to
  `.signAndBroadcast`.
- @cosmjs/cosmwasm: Use stricter type `Record<string, unknown>` for smart query,
  init, migrate and handle messages (in `WasmExtension.wasm.queryContractSmart`,
  `CosmWasmClient.queryContractSmart`, `SigningCosmWasmClient.instantiate`,
  `SigningCosmWasmClient.migrate`, `SigningCosmWasmClient.execute`).
- @cosmjs/crypto: Export new type alias `HdPath`.
- @cosmjs/crypto: Add `Secp256k1Signature.toFixedLength` method.
- @cosmjs/demo-staking: Remove package and supporting scripts.
- @cosmjs/encoding: Add `limit` parameter to `Bech32.encode` and `.decode`. The
  new default limit for decoding is infinity (was 90 before). Set it to 90 to
  create a strict decoder.
- @cosmjs/faucet: Environmental variable `FAUCET_FEE` renamed to
  `FAUCET_GAS_PRICE` and now only accepts one token. Environmental variable
  `FAUCET_GAS` renamed to `FAUCET_GAS_LIMIT`.
- @cosmjs/faucet: `/credit` API now expects `denom` (base token) instead of
  `ticker` (unit token). Environmental variables specifying credit amounts now
  need to use uppercase denom.
- @cosmjs/launchpad: Rename `FeeTable` type to `CosmosFeeTable` and export a new
  more generic type `FeeTable`.
- @cosmjs/launchpad: Add new class `GasPrice`, new helper type `GasLimits` and
  new helper function `buildFeeTable` for easier handling of gas prices and
  fees.
- @cosmjs/launchpad: Rename `CosmosClient.postTx` method to `.broadcastTx`.
- @cosmjs/launchpad: `SigningCosmosClient` constructor now takes optional
  arguments `gasPrice` and `gasLimits` instead of `customFees` for easier
  customization.
- @cosmjs/launchpad: Rename `SigningCosmosClient.signAndPost` method to
  `.signAndBroadcast`.
- @cosmjs/launchpad: Rename `PostTx`-related types to `BroadcastTxResult`,
  `BroadcastTxSuccess` and `BroadcastTxFailure` respectively, as well as helper
  functions `isBroadcastTxFailure`, `isBroadcastTxSuccess` and
  `assertIsBroadcastTxSuccess`.
- @cosmjs/launchpad: Export `isSearchByIdQuery`, `isSearchByHeightQuery`,
  `isSearchBySentFromOrToQuery` and `isSearchByTagsQuery`.
- @cosmjs/launchpad: Change type of `TxsResponse.logs` and
  `BroadcastTxsResponse.logs` to `unknown[]`.
- @cosmjs/launchpad: Export `StdSignDoc` and create helpers to make and
  serialize a `StdSignDoc`: `makeSignDoc` and `serializeSignDoc`.
- @cosmjs/launchpad: Let `OfflineSigner.sign` take an `StdSignDoc` instead of an
  encoded message and return a `SignResponse` that includes the document which
  was signed.
- @cosmjs/launchpad: Remove `PrehashType` and the prehash type argument in
  `OfflineSigner.sign` because the signer now needs to know how to serialize an
  `StdSignDoc`.
- @cosmjs/launchpad: Remove `makeSignBytes` in favour of `makeSignDoc` and
  `serializeSignDoc`.
- @cosmjs/launchpad: Create `WrappedTx`, `WrappedStdTx` and `isWrappedStdTx` to
  better represent the Amino tx interface. Deprecate `CosmosSdkTx`, which is an
  alias for `WrappedStdTx`.
- @cosmjs/launchpad: Add `makeStdTx` to create an `StdTx`.
- @cosmjs/launchpad: Rename `Secp256k1Wallet` to `Secp256k1HdWallet`. Later on,
  we'll use `Secp256k1Wallet` for single key wallets.
- @cosmjs/launchpad-ledger: Add package supporting Ledger device integration for
  Launchpad. Two new classes are provided: `LedgerSigner` (for most use cases)
  and `LaunchpadLedger` for more fine-grained access.
- @cosmjs/math: Add `.multiply` method to `Decimal` class.
- @cosmjs/math: Deprecate `Uint32.fromBigEndianBytes` in favour of
  `Uint32.fromBytes`, which supports both big and little endian.
- @cosmjs/math: Deprecate `Uint64.fromBytesBigEndian` in favour of
  `Uint64.fromBytes`, which supports both big and little endian.
- @cosmjs/math: Add `Uint32.fromString`.
- @cosmjs/tendermint-rpc: Make `BroadcastTxCommitResponse.height` non-optional.
- @cosmjs/tendermint-rpc: Make `TxProof.proof.leafHash` non-optional because it
  is always set.
- @cosmjs/tendermint-rpc: Change type of `GenesisResponse.appState` to
  `Record<string, unknown> | undefined`.
- @cosmjs/tendermint-rpc: Remove obsolete `TxData.tags` and make `TxData.events`
  non-optional. Rename `Tag` to `Attribute`.
- @cosmjs/tendermint-rpc: Remove obsolete `BlockResultsResponse.beginBlock` and
  `.beginBlock`. The new `.beginBlockEvents` and `.endBlockEvents` now parse the
  events correctly.
- @cosmjs/tendermint-rpc: Remove trivial helpers `getTxEventHeight`,
  `getHeaderEventHeight` and `getBlockEventHeight` because they don't do
  anything else than accessing an object member.
- @cosmjs/tendermint-rpc: Add support for connecting to Tendermint RPC 0.34.
- @cosmjs/tendermint-rpc: Make `TxEvent.index` optional and deprecate it because
  it is not set anymore in Tendermint 0.34.
- @cosmjs/utils: Add `assertDefined`.
- @cosmjs/faucet: Rename binary from `cosmwasm-faucet` to `cosmos-faucet`.

## 0.22.3 (2020-09-15)

- @cosmjs/math: Add `Decimal.minus`.

## 0.22.2 (2020-08-11)

- @cosmjs/faucet: Log errors for failed send transactions.
- @cosmjs/faucet: Add config variable `FAUCET_MEMO`.
- @cosmjs/faucet: Add config variables `FAUCET_FEE` and `FAUCET_GAS`.
- @cosmjs/launchpad: Add `parseCoins` helper.

## 0.22.1 (2020-08-11)

- @cosmjs/cli: Import `encodeAminoPubkey`, `encodeBech32Pubkey`,
  `decodeAminoPubkey` and `decodeBech32Pubkey` by default.
- @cosmjs/launchpad: Add ed25519 support to `encodeBech32Pubkey`.
- @cosmjs/launchpad: Add `encodeAminoPubkey` and `decodeAminoPubkey`.
- @cosmjs/utils: Add `arrayContentEquals`.
- @cosmjs/faucet: Add config variables `FAUCET_ADDRESS_PREFIX` and
  `FAUCET_TOKENS`.
- @cosmjs/faucet: Remove broken chain ID from `cosmwasm-faucet generate`.

## 0.22.0 (2020-08-03)

- @cosmjs/cli: Now supports HTTPs URLs for `--init` code sources.
- @cosmjs/cli: Now supports adding code directly via `--code`.
- @cosmjs/cosmwasm: Rename `CosmWasmClient.getNonce` method to `.getSequence`.
- @cosmjs/cosmwasm: Remove `RestClient` class in favour of new modular
  `LcdClient` class from @cosmjs/sdk38.
- @cosmjs/cosmwasm: Add `SigningCosmWasmClient.signAndPost` as a mid-level
  abstraction between `SigningCosmWasmClient.upload`/`.instantiate`/`.execute`
  and `.postTx`.
- @cosmjs/cosmwasm: Use `*PostTx*` types and helpers from @cosmjs/sdk38. Remove
  exported `PostTxResult`.
- @cosmjs/cosmwasm: `ContractDetails` was removed in favour of just `Contract`.
  The missing `init_msg` is now available via the contract's code history (see
  `getContractCodeHistory`).
- @cosmjs/cosmwasm: Remove `SigningCallback` in favour of the `OfflineSigner`
  interface.
- @cosmjs/sdk38: Rename `CosmosClient.getNonce` method to `.getSequence`.
- @cosmjs/sdk38: Remove `RestClient` class in favour of new modular `LcdClient`
  class.
- @cosmjs/sdk38: Remove `Pen` type in favour of `OfflineSigner` and remove
  `Secp256k1Pen` class in favour of `Secp256k1Wallet` which takes an
  `OfflineSigner` instead of a `SigningCallback`.
- @cosmjs/sdk38: Rename `CosmosSdkAccount` to `BaseAccount` and export the type.
- @cosmjs/sdk38: `BaseAccount` now uses `number | string` as the type for
  `account_number` and `sequence`. The new helpers `uint64ToNumber` and
  `uint64ToString` allow you to normalize the mixed input.
- @cosmjs/sdk38: `BaseAccount` now uses `string | PubKey | null` as the type for
  `public_key`. The new helper `normalizePubkey` allows you to normalize the
  mixed input.
- @cosmjs/math: Add missing integer check to `Uint64.fromNumber`. Before
  `Uint64.fromNumber(1.1)` produced some result.
- @cosmjs/sdk38: Add `SigningCosmosClient.signAndPost` as a mid-level
  abstraction between `SigningCosmosClient.sendTokens` and `.postTx`.
- @cosmjs/sdk38: Export `PostTxFailure`/`PostTxSuccess` and type checkers
  `isPostTxFailure`/`isPostTxSuccess`; export `assertIsPostTxSuccess`.
- @cosmjs/sdk38: `Secp256k1Wallet`s can now be generated randomly with
  `Secp256k1Wallet.generate(n)` where `n` is 12, 15, 18, 21 or 24 mnemonic
  words.
- @cosmjs/sdk38: The new `Secp256k1Wallet.serialize` and `.deserialize` allow
  encrypted serialization of the wallet.
- @cosmjs/sdk38: Remove the obsolete `upload`, `init`, `exec` properties from
  `FeeTable`. @cosmjs/cosmwasm has its own `FeeTable` with those properties.
- @cosmjs/sdk38: Rename package to @cosmjs/launchpad.

[unreleased]: https://github.com/cosmos/cosmjs/compare/v0.28.6...HEAD
[0.28.6]: https://github.com/cosmos/cosmjs/compare/v0.28.5...v0.28.6
[0.28.5]: https://github.com/cosmos/cosmjs/compare/v0.28.4...v0.28.5
[0.28.4]: https://github.com/cosmos/cosmjs/compare/v0.28.3...v0.28.4
[0.28.3]: https://github.com/cosmos/cosmjs/compare/v0.28.2...v0.28.3
[0.28.2]: https://github.com/cosmos/cosmjs/compare/v0.28.1...v0.28.2
[0.28.1]: https://github.com/cosmos/cosmjs/compare/v0.28.0...v0.28.1
[0.28.0]: https://github.com/cosmos/cosmjs/compare/v0.27.1...v0.28.0
[0.27.1]: https://github.com/cosmos/cosmjs/compare/v0.27.0...v0.27.1
[0.27.0]: https://github.com/cosmos/cosmjs/compare/v0.26.6...v0.27.0
[0.26.6]: https://github.com/cosmos/cosmjs/compare/v0.26.5...v0.26.6
[0.26.5]: https://github.com/cosmos/cosmjs/compare/v0.26.4...v0.26.5
[0.26.4]: https://github.com/cosmos/cosmjs/compare/v0.26.3...v0.26.4
[0.26.3]: https://github.com/cosmos/cosmjs/compare/v0.26.2...v0.26.3
[0.26.2]: https://github.com/cosmos/cosmjs/compare/v0.26.1...v0.26.2
[0.26.1]: https://github.com/cosmos/cosmjs/compare/v0.26.0...v0.26.1
[0.26.0]: https://github.com/cosmos/cosmjs/compare/v0.25.6...v0.26.0
[0.25.6]: https://github.com/cosmos/cosmjs/compare/v0.25.5...v0.25.6
[0.25.5]: https://github.com/cosmos/cosmjs/compare/v0.25.4...v0.25.5
[0.25.4]: https://github.com/cosmos/cosmjs/compare/v0.25.3...v0.25.4
[0.25.3]: https://github.com/cosmos/cosmjs/compare/v0.25.2...v0.25.3
[0.25.2]: https://github.com/cosmos/cosmjs/compare/v0.25.1...v0.25.2
[0.25.1]: https://github.com/cosmos/cosmjs/compare/v0.25.0...v0.25.1
[0.25.0]: https://github.com/cosmos/cosmjs/compare/v0.24.1...v0.25.0
[0.24.1]: https://github.com/cosmos/cosmjs/compare/v0.24.0...v0.24.1
[0.24.0]: https://github.com/cosmos/cosmjs/compare/v0.23.0...v0.24.0<|MERGE_RESOLUTION|>--- conflicted
+++ resolved
@@ -6,21 +6,19 @@
 
 ## [Unreleased]
 
-<<<<<<< HEAD
+### Fixed
+
+- @cosmjs/stargate: Fix valid values of `BondStatusString` for `validators`
+  query ([#1170]).
+
+[#1170]: https://github.com/cosmos/cosmjs/issues/1170
+
 ### Changed
 
 - @cosmjs/proto-signing, @cosmjs/cosmwasm-stargate: Turn `protobufjs` into a
   devDependency ([#1166]).
 
 [#1166]: https://github.com/cosmos/cosmjs/pull/1166
-=======
-### Fixed
-
-- @cosmjs/stargate: Fix valid values of `BondStatusString` for `validators`
-  query ([#1170]).
-
-[#1170]: https://github.com/cosmos/cosmjs/issues/1170
->>>>>>> 24f6c0f5
 
 ## [0.28.6] - 2022-06-08
 
