# CHANGELOG

The format is based on [Keep a Changelog](https://keepachangelog.com/en/1.0.0/),
and this project adheres to
[Semantic Versioning](https://semver.org/spec/v2.0.0.html).

## [Unreleased]

<<<<<<< HEAD
### Added

- @cosmjs/tendermint-rpc: `Tendermint34Client.blockSearch` and
  `Tendermint34Client.blockSearchAll` were added to allow searching blocks in
  Tendermint 0.34.9+ backends.
- @cosmjs/tendermint-rpc: `Tendermint33Client` has been added to provide support
  for Tendermint v0.33.
- @cosmjs/tendermint-rpc: Exports relating to `Tendermint33Client` are now
  available under `tendermint33`.
- @cosmjs/proto-signing and @cosmjs/stargate: Create a Stargate-ready
  `parseCoins` that replaces the `parseCoins` re-export from `@cosmjs/amino`.
- @cosmjs/cosmwasm-stargate: Export `isValidBuilder`, which is a clone of
  `isValidBuilder` from @cosmjs/cosmwasm-launchpad.
- @cosmjs/cosmwasm-stargate: Copy symbols `Code`, `CodeDetails`, `Contract`,
  `ContractCodeHistoryEntry` and `JsonObject` from @cosmjs/cosmwasm-launchpad
  and remove dependency on @cosmjs/cosmwasm-launchpad.
- @cosmjs/faucet: Add new configuration variable `FAUCET_PATH_PATTERN` to
  configure the HD path of the faucet accounts ([#832]).
- @cosmjs/cosmwasm-stargate: Add field `ibcPortId` to `Contract` ([#836]).

[#832]: https://github.com/cosmos/cosmjs/issues/832
[#836]: https://github.com/cosmos/cosmjs/issues/836

### Changed

- @cosmjs/cosmwasm-launchpad: The `transferAmount` property on
  `InstantiateOptions` (accepted as a parameter to
  `SigningCosmWasmClient.instantiate`) has been renamed to `funds`.
- @cosmjs/cosmwasm-stargate: The `transferAmount` property on
  `InstantiateOptions` (accepted as a parameter to
  `SigningCosmWasmClient.instantiate`) has been renamed to `funds`.
- @cosmjs/cosmwasm-stargate: Default fee/gas values have been removed. Fees now
  need to be calculated and passed to `SigningCosmWasmClient` when calling any
  methods which submit transactions to the blockchain.
- @cosmjs/stargate: Default fee/gas values have been removed. Fees now need to
  be calculated and passed to `SigningStargateClient` when calling any methods
  which submit transactions to the blockchain.
- @cosmjs/tendermint-rpc: Make `tendermint34.Header.lastBlockId` and
  `tendermint34.Block.lastCommit` optional to better handle the case of height 1
  where there is no previous block.

### Removed

- Node.js v10 is no longer supported. Please use v12 or later.
- @cosmjs/cosmwasm-stargate: Remove `CosmWasmFeeTable` type and
  `defaultGasLimits` object.
- @cosmjs/stargate: Remove types, objects and functions to do with default fees:
  `CosmosFeeTable`, `FeeTable`, `GasLimits`, `defaultGasLimits`,
  `defaultGasPrice` and `buildFeeTable`.
- @cosmjs/tendermint-rpc: `Client` has been removed. Please use
  `Tendermint33Client` or `Tendermint34Client`, depending on your needs.
- @cosmjs/cosmwasm: Package removed ([#786]).
- @cosmjs/cosmwasm-launchpad: Package removed ([#786]).

[#786]: https://github.com/cosmos/cosmjs/issues/786

### Fixed

- @cosmjs/socket: Upgrade dependency "ws" to version 7 to avoid potential
  security problems.
=======
## [0.25.6] - 2021-07-26

### Fixed

- @cosmjs/stargate: Fix types `AminoMsgTransfer` and `AminoHeight` as well as
  the encoding of `MsgTransfer` for Amino signing.
>>>>>>> 2e52b1b5

## [0.25.5] - 2021-06-23

### Added

- @cosmjs/tendermint-rpc: `Tendermint34Client.blockSearch` and
  `Tendermint34Client.blockSearchAll` were added to allow searching blocks in
  Tendermint 0.34.9+ backends. This is a backport of [#815]. Note: Decoding
  blocks of height 1 is unsupported. This is fixed in [#815] and will be
  released as part of CosmJS 0.26.

[#815]: https://github.com/cosmos/cosmjs/pull/815

## [0.25.4] - 2021-05-31

### Fixed

- @cosmjs/socket: Upgrade dependency "ws" to version 7 to avoid potential
  security problems.

## [0.25.3] - 2021-05-18

### Fixed

- @cosmjs/cosmwasm-stargate, @cosmjs/stargate: Fix error propagation in
  `CosmWasmClient.broadcastTx` and `StargateClient.broadcastTx` ([#800]). This
  bug was introduced with the switch from broadcast mode "commit" to "sync" in
  version 0.25.0.
- @cosmjs/launchpad, @cosmjs/stargate: Avoid the use of named capture groups in
  `GasPrice.fromString` to restore ES2017 compatibility and make the library
  work with Hermes ([#801]; thanks [@AlexBHarley]).
- @cosmjs/launchpad: Adapt `GasPrice.fromString` denom pattern to Cosmos SDK
  0.39 rules: reduce denom length to 16 and allow digits in denom.
- @cosmjs/stargate: Adapt `GasPrice.fromString` denom pattern to Cosmos SDK 0.42
  rules: allow lengths up to 128, allow upper case letters and digits.

[#800]: https://github.com/cosmos/cosmjs/issues/800
[#801]: https://github.com/cosmos/cosmjs/issues/801
[@alexbharley]: https://github.com/AlexBHarley

## [0.25.2] - 2021-05-11

### Added

- @cosmjs/cosmwasm-stargate: Add `broadcastTimeoutMs` and
  `broadcastPollIntervalMs` options added to `SigningCosmWasmClientOptions`.
- @cosmjs/proto-signing: Add `serialize` and `serializeWithEncryptionKey`
  methods to `DirectSecp256k1HdWallet`. Also add `deserialize` and
  `deserializeWithEncryptionKey` static methods.
- @cosmjs/proto-signing: Export `extractKdfConfiguration` and `executeKdf`
  helper functions and `KdfConfiguration` type.
- @cosmjs/proto-signing: Export `makeCosmoshubPath` helper.
- @cosmjs/stargate: Export `makeCosmoshubPath` helper.
- @cosmjs/stargate: Add `broadcastTimeoutMs` and `broadcastPollIntervalMs`
  options added to `SigningStargateClientOptions`.

## [0.25.1] - 2021-05-06

### Added

- @cosmjs/cosmwasm-stargate: Export types `Code`, `CodeDetails`, `Contract`,
  `ContractCodeHistoryEntry` and `JsonObject` which are response types of
  `CosmWasmClient` methods. Export types `ChangeAdminResult`, `ExecuteResult`,
  `InstantiateOptions`, `InstantiateResult`, `MigrateResult`, `UploadMeta` and
  `UploadResult` which are argument or response types of `SigningCosmWasmClient`
  methods.

### Fixed

- @cosmjs/cosmwasm-stargate: Use `CosmWasmFeeTable` instead of `CosmosFeeTable`
  in `SigningCosmWasmClientOptions`; export type `CosmWasmFeeTable`.
- @cosmjs/amino, @cosmjs/cli, @cosmjs/ledger-amino, @cosmjs/proto-signing: Fix
  runtime error caused by passing explicitly undefined options.

## [0.25.0] - 2021-05-05

### Added

- @cosmjs/cosmwasm-launchpad: Expose `SigningCosmWasmClient.fees`.
- @cosmjs/cosmwasm-stargate: Expose `SigningCosmWasmClient.fees` and
  `SigningCosmWasmClient.registry`.
- @cosmjs/launchpad: Expose `SigningCosmosClient.fees`.
- @cosmjs/stargate: Expose `SigningStargateClient.fees` and
  `SigningStargateClient.registry`.
- @cosmjs/stargate: Add support for different account types in `accountFromAny`
  and `StargateClient`. Added `ModuleAccount` and vesting accounts
  `BaseVestingAccount`, `ContinuousVestingAccount`, `DelayedVestingAccount` and
  `PeriodicVestingAccount`.
- @cosmjs/stargate: Add codecs for IBC channel tx, client query/tx, and
  connection tx, as well as Tendermint.
- @cosmjs/stargate: Add support for IBC message types in
  `SigningStargateClient`.
- @cosmjs/stargate: Added new `logs` export with all the functionality from
  @cosmjs/launchpad.
- @cosmjs/stargate: Added new `Coin`, `coin`, `coins` and `parseCoins` exports
  which have the same functionality as already existed in @cosmjs/launchpad.
- @cosmjs/amino: New package created that contains the shared amino signing
  functionality for @cosmjs/launchpad and @cosmjs/stargate.
- @cosmjs/amino: Split public key interfaces into `Pubkey`, `SinglePubkey` and
  `Secp256k1Pubkey` where `Pubkey` is a generalization of the old `PubKey` that
  supported nested pubkeys for multisig. `SinglePubkey` is the old `PubKey` in
  which the `value` is a base64 encoded string. And `Secp256k1Pubkey` is a
  single secp256k1 pubkey.
- @cosmjs/utils: The new `arrayContentStartsWith` works similar to
  `arrayContentEquals` but only checks the start of an array.
- @cosmjs/proto-signing: Added new `Coin`, `coin`, `coins` and `parseCoins`
  exports which have the same functionality as already existed in
  @cosmjs/launchpad.
- @cosmjs/stargate: Add `SigningStargateClient.sign`, which allows you to create
  signed transactions without broadcasting them directly. The new type
  `SignerData` can be passed into `.sign` to skip querying account number,
  sequence and chain ID
- @cosmjs/cosmwasm-stargate: Add `SigningCosmWasmClient.sign`, which allows you
  to create signed transactions without broadcasting them directly. The new type
  `SignerData` from @cosmjs/stargate can be passed into `.sign` to skip querying
  account number, sequence and chain ID.
- @cosmjs/stargate: Add constructor `SigningStargateClient.offline` which does
  not connect to Tendermint. This allows offline signing.
- @cosmjs/stargate: Add `makeMultisignedTx` which allows you to assemble a
  transaction signed by a multisig account.
- @cosmjs/stargate: Add `delegateTokens`, `undelegateTokens` and
  `withdrawRewards` methods to `SigningStargateClient`.
- @cosmjs/stargate: Export `defaultGasLimits` and `defaultGasPrice`.
- @cosmjs/cosmwasm-stargate: Export `defaultGasLimits`.
- @cosmjs/stargate: `SigningStargateClient` constructor is now `protected`.
- @cosmjs/cosmwasm-stargate: `SigningCosmWasmClient` constructor is now
  `protected`.
- @cosmjs/cosmwasm-stargate: Add `SigningCosmWasmClient.offline` static method
  for constructing offline clients without a Tendermint client.
- @cosmjs/stargate: Add `SigningStargateClient.sendIbcTokens` method.
- @cosmjs/amino: Export `Secp256k1HdWalletOptions` interface.
- @cosmjs/amino: Add `bip39Password` option to `Secp256k1HdWallet` options.
- @cosmjs/proto-signing: Export `DirectSecp256k1HdWalletOptions` interface.
- @cosmjs/proto-signing: Add `bip39Password` option to `DirectSecp256k1HdWallet`
  options.
- @cosmjs/amino: Add `rawEd25519PubkeyToRawAddress` helper function.
- @cosmjs/tendermint-rpc: Add `pubkeyToAddress`, `pubkeyToRawAddress`,
  `rawEd25519PubkeyToRawAddress`, and `rawSecp256k1PubkeyToRawAddress` helper
  functions.
- @cosmjs/stargate: `StargateClient.broadcastTx` and `.getTx` results now
  include `gasUsed` and `gasWanted` properties.
- @cosmjs/cosmwasm-stargate: `CosmWasmClient.broadcastTx` and `.getTx` results
  now include `gasUsed` and `gasWanted` properties.
- @cosmjs/proto-signing: Export `DecodeObject` and `TxBodyEncodeObject`
  interfaces as well as `isTxBodyEncodeObject` helper function.
- @cosmjs/stargate: Add `MsgDelegateEncodeObject`, `MsgSendEncodeObject`,
  `MsgTransferEncodeObject`, `MsgUndelegateEncodeObject` and
  `MsgWithdrawDelegatorRewardEncodeObject` interfaces as well as
  `isMsgDelegateEncodeObject` etc helpers.
- @cosmjs/cosmwasm-stargate: Add `MsgClearAdminEncodeObject`,
  `MsgExecuteContractEncodeObject`, `MsgInstantiateContractEncodeObject`,
  `MsgMigrateContractEncodeObject`, `MsgStoreCodeEncodeObject` and
  `MsgUpdateAdminEncodeObject` interfaces as well as
  `isMsgClearAdminEncodeObject` etc helpers.
- @cosmjs/stargate: Add transfer queries codec, as well as transfer query
  methods to IBC query extension.
- @cosmjs/tendermint-rpc: Export `ValidatorSecp256k1Pubkey` interface.
- @cosmjs/proto-signing: Add transaction decoder `decodeTxRaw` for decoding
  transaction bytes returned by Tendermint (e.g. in `IndexedTx.tx`).

### Changed

- @cosmjs/cosmwasm-stargate: Codec adapted to support wasmd 0.16. Older versions
  of wasmd are not supported anymore.
- @cosmjs/stargate: Let `AuthExtension.account` and
  `AuthExtension.unverified.account` return an account of type `Any`. This makes
  the caller responsible for decoding the type.
- @cosmjs/stargate: Remove `accountFromProto` in favour of `accountFromAny`.
- @cosmjs/stargate: Rename `Rpc` interface to `ProtobufRpcClient` and
  `createRpc` to `createProtobufRpcClient`.
- @cosmjs/stargate: Reorganize nesting structure of IBC query client and add
  support for more methods.
- @cosmjs/tendermint-rpc: The fields `CommitSignature.validatorAddress`,
  `.timestamp` and `.signature` are now optional. They are unset when
  `blockIdFlag` is `BlockIdFlag.Absent`. The decoding into `CommitSignature` is
  only updated for the class `Tendermint34Client`, not for `Client`. Please
  migrate to the former.
- @cosmjs/launchpad: `rawSecp256k1PubkeyToAddress` was removed. Instead use
  `Bech32.encode(prefix, rawSecp256k1PubkeyToRawAddress(pubkeyRaw))` with
  `rawSecp256k1PubkeyToRawAddress` from @cosmjs/amino.
- @cosmjs/stargate: `parseRawLog` is now nested under the `logs` export.
- @cosmjs/stargate: Query extensions now have unverified queries at the root and
  verified queries nested under `.verified`.
- @cosmjs/cosmwasm-stargate: `wasm` extension now has unverified queries at the
  root.
- @cosmjs/stargate: `StargateClient.getAccount` now uses an unverified query and
  `StargateClient.getAccountUnverified` has been removed.
  `StargateClient.getAccountVerified` has been added, which performs a verified
  query.
- @cosmjs/cosmwasm-stargate: `CosmWasmClient.getAccount` now uses an unverified
  query and `CosmWasmClient.getAccountUnverified` has been removed.
  `CosmWasmClient.getAccountVerified` has been added, which performs a verified
  query.
- @cosmjs/stargate: `StargateClient.getSequence` now rejects if the account is
  not found, instead of returning null.
- @cosmjs/stargate: `StargateClient.getBalance` now returns a 0 balance instead
  of null.
- @cosmjs/stargate: `StargateClient.getAllBalancesUnverified` has been renamed
  `.getAllBalances`.
- @cosmjs/cosmwasm-stargate: `CosmWasmClient.getSequence` now rejects if the
  account is not found, instead of returning null.
- @cosmjs/cosmwasm-stargate: `CosmWasmClient.getBalance` now returns a 0 balance
  instead of null.
- @cosmjs/amino: Options for `Secp256k1HdWallet.fromMnemonic` are now passed via
  a `Secp256k1HdWalletOptions` object.
- @cosmjs/proto-signing: Options for `DirectSecp256k1HdWallet.fromMnemonic` are
  now passed via a `DirectSecp256k1HdWalletOptions` object.
- @cosmjs/stargate: `StargateClient.broadcastTx` now uses sync mode and then
  polls for the transaction before resolving. The timeout and poll interval can
  be configured.
- @cosmjs/cosmwasm-stargate: `CosmWasmClient.broadcastTx` now uses sync mode and
  then polls for the transaction before resolving. The timeout and poll interval
  can be configured.
- @cosmjs/tendermint-rpc: Tendermint v34 `TxData` type now includes `codeSpace`,
  `gasWanted`, and `gasUsed` properties.
- @cosmjs/amino: `Secp256k1HdWallet.fromMnemonic` now accepts a
  `Secp256k1HdWalletOptions` argument which includes an array of `hdPaths`
  instead of a single `hdPath`. `Secp256k1HdWallet.generate` now also accepts
  options via this interface. This adds support for multiple accounts from the
  same mnemonic to `Secp256k1HdWallet`.
- @cosmjs/proto-signing: `DirectSecp256k1HdWallet.fromMnemonic` now accepts a
  `DirectSecp256k1HdWalletOptions` argument which includes an array of `hdPaths`
  instead of a single `hdPath`. `DirectSecp256k1HdWallet.generate` now also
  accepts options via this interface. This adds support for multiple accounts
  from the same mnemonic to `DirectSecp256k1HdWallet`.
- @cosmjs/tendermint-rpc: `ValidatorPubkey` is now a union of
  `ValidatorEd25519Pubkey` and the newly exported `ValidatorSecp256k1Pubkey`
  interface.
- @cosmjs/tendermint-rpc: `decodePubkey` now supports secp256k1 public keys.

### Deprecated

- @cosmjs/tendermint-rpc: `Client` has been deprecated. Launchpad applications
  do not need a Tendermint RPC client and Stargate applications should use
  `Tendermint34Client`.

### Removed

- @cosmjs/stargate: `coinFromProto` helper has been removed as it is no longer
  needed after the `ts-proto` migration.

## [0.24.1] - 2021-03-12

CHANGELOG entries missing. Please see [the diff][0.24.1].

## [0.24.0] - 2021-03-11

- @cosmjs/cosmwasm: This package is now deprecated. The same functionality is
  now available in @cosmjs/cosmwasm-launchpad.
- @cosmjs/cosmwasm: `logs` is no longer exported. Use `logs` from
  @cosmjs/launchpad instead.
- @cosmjs/cosmwasm: Export `JsonObject`, `ChangeAdminResult` and `WasmData`
  types as well as `isValidBuilder` and `parseWasmData` functions.
- @cosmjs/cosmwasm: Add `CosmWasmClient.getTx` method for searching by ID and
  remove such functionality from `CosmWasmClient.searchTx`.
- @cosmjs/cosmwasm: Rename `SigningCosmWasmClient.senderAddress` to
  `.signerAddress`.
- @cosmjs/cosmwasm-stargate: Add new package for CosmWasm Stargate support.
- @cosmjs/crypto: Change `Secp256k1Keypair` from tagged type to simple
  interface.
- @cosmjs/launchpad: Add `Secp256k1Wallet` to manage a single raw secp256k1
  keypair.
- @cosmjs/launchpad: `OfflineSigner` type’s `sign` method renamed `signAmino`
  and `SignResponse` type renamed `AminoSignResponse`.
- @cosmjs/launchpad: `Secp256k1HdWallet.sign` method renamed `signAmino`.
- @cosmjs/launchpad: Add `CosmosClient.getTx` method for searching by ID and
  remove such functionality from `CosmosClient.searchTx`.
- @cosmjs/launchpad: Add `SigningCosmosClient.sign` method for signing without
  broadcasting.
- @cosmjs/launchpad: Add `SigningCosmosClient.appendSignature` method creating
  transactions with multiple signatures.
- @cosmjs/launchpad: Add support for undefined memo in `makeSignDoc`.
- @cosmjs/launchpad: Rename `SigningCosmosClient.senderAddress` to
  `.signerAddress`.
- @cosmjs/proto-signing: Add new package for handling transaction signing with
  protobuf encoding.
- @cosmjs/proto-signing: Expose `DirectSignResponse` interface.
- @cosmjs/stargate: Add new package for Cosmos SDK Stargate support.
- @cosmjs/tendermint-rpc: Make `Client.detectVersion` private and let it return
  a version instead of a client.
- @cosmjs/tendermint-rpc: Make the constructor of `Client` private. Add
  `Client.create` for creating a Tendermint client given an RPC client and an
  optional adaptor.
- @cosmjs/tendermint-rpc: Add an optional adaptor argument to `Client.connect`
  which allows skipping the auto-detection.
- @cosmjs/tendermint-rpc: Remove export `v0_33` in favour of `adaptor33` and
  `adaptor34`. Export the `Adaptor` type.
- @cosmjs/tendermint-rpc: Export `DateTime` class.
- @cosmjs/tendermint-rpc: Remove types `QueryString`, `Base64String`,
  `HexString`, `IntegerString` and `IpPortString`. Use `string` instead.
- @cosmjs/tendermint-rpc: Remove types `BlockHash`, `TxBytes` and `TxHash`. Use
  `Uint8Array` instead.

### Added

- @cosmjs/launchpad: Export distribution module msg types
  `MsgFundCommunityPool`, `MsgSetWithdrawAddress`, `MsgWithdrawDelegatorReward`,
  `MsgWithdrawValidatorCommission` and type checker helper functions.
- @cosmjs/utils: Added `assertDefinedAndNotNull`.
- @cosmjs/tendermint-rpc: The new `Tendermint34Client` is a copy of the old
  `Client` but without the automatic version detection. Its usage is encouraged
  over `Client` if you connect to a Tendermint 0.34 backend.

### Changed

- @cosmjs/encoding: Change return type of `fromRfc3339` from `ReadonlyDate` to
  `Date` as the caller becomes the owner of the object and can safely mutate it
  in any way.
- @cosmjs/launchpad-ledger: Renamed to @cosmjs/ledger-amino.
- @cosmjs/ledger-amino: `LedgerSigner.sign` method renamed `signAmino`.

### Deprecated

- @cosmjs/tendermint-rpc: Deprecate `DateTime` in favour of the free functions
  `fromRfc3339WithNanoseconds` and `toRfc3339WithNanoseconds`.

## 0.23.2 (2021-01-06)

### Security

- @cosmjs/cli: Update vulnerable axios dependency.
- @cosmjs/faucet-client: Update vulnerable axios dependency.
- @cosmjs/launchpad: Update vulnerable axios dependency.
- @cosmjs/tendermint-rpc: Update vulnerable axios dependency.

## 0.23.1 (2020-10-27)

- @cosmjs/crypto: Export new convenience functions `keccak256`, `ripemd160`,
  `sha1`, `sha256` and `sha512`.
- @cosmjs/faucet-client: Add new package which exports `FaucetClient` class.

## 0.23.0 (2020-10-09)

- @cosmjs/cli: Expose `HdPath` type.
- @cosmjs/cosmwasm: Rename `CosmWasmClient.postTx` method to `.broadcastTx`.
- @cosmjs/cosmwasm: Rename `FeeTable` type to `CosmWasmFeeTable`.
- @cosmjs/cosmwasm: `SigningCosmWasmClient` constructor now takes optional
  arguments `gasPrice` and `gasLimits` instead of `customFees` for easier
  customization.
- @cosmjs/cosmwasm: Rename `SigningCosmWasmClient.signAndPost` method to
  `.signAndBroadcast`.
- @cosmjs/cosmwasm: Use stricter type `Record<string, unknown>` for smart query,
  init, migrate and handle messages (in `WasmExtension.wasm.queryContractSmart`,
  `CosmWasmClient.queryContractSmart`, `SigningCosmWasmClient.instantiate`,
  `SigningCosmWasmClient.migrate`, `SigningCosmWasmClient.execute`).
- @cosmjs/crypto: Export new type alias `HdPath`.
- @cosmjs/crypto: Add `Secp256k1Signature.toFixedLength` method.
- @cosmjs/demo-staking: Remove package and supporting scripts.
- @cosmjs/encoding: Add `limit` parameter to `Bech32.encode` and `.decode`. The
  new default limit for decoding is infinity (was 90 before). Set it to 90 to
  create a strict decoder.
- @cosmjs/faucet: Environmental variable `FAUCET_FEE` renamed to
  `FAUCET_GAS_PRICE` and now only accepts one token. Environmental variable
  `FAUCET_GAS` renamed to `FAUCET_GAS_LIMIT`.
- @cosmjs/faucet: `/credit` API now expects `denom` (base token) instead of
  `ticker` (unit token). Environmental variables specifying credit amounts now
  need to use uppercase denom.
- @cosmjs/launchpad: Rename `FeeTable` type to `CosmosFeeTable` and export a new
  more generic type `FeeTable`.
- @cosmjs/launchpad: Add new class `GasPrice`, new helper type `GasLimits` and
  new helper function `buildFeeTable` for easier handling of gas prices and
  fees.
- @cosmjs/launchpad: Rename `CosmosClient.postTx` method to `.broadcastTx`.
- @cosmjs/launchpad: `SigningCosmosClient` constructor now takes optional
  arguments `gasPrice` and `gasLimits` instead of `customFees` for easier
  customization.
- @cosmjs/launchpad: Rename `SigningCosmosClient.signAndPost` method to
  `.signAndBroadcast`.
- @cosmjs/launchpad: Rename `PostTx`-related types to `BroadcastTxResult`,
  `BroadcastTxSuccess` and `BroadcastTxFailure` respectively, as well as helper
  functions `isBroadcastTxFailure`, `isBroadcastTxSuccess` and
  `assertIsBroadcastTxSuccess`.
- @cosmjs/launchpad: Export `isSearchByIdQuery`, `isSearchByHeightQuery`,
  `isSearchBySentFromOrToQuery` and `isSearchByTagsQuery`.
- @cosmjs/launchpad: Change type of `TxsResponse.logs` and
  `BroadcastTxsResponse.logs` to `unknown[]`.
- @cosmjs/launchpad: Export `StdSignDoc` and create helpers to make and
  serialize a `StdSignDoc`: `makeSignDoc` and `serializeSignDoc`.
- @cosmjs/launchpad: Let `OfflineSigner.sign` take an `StdSignDoc` instead of an
  encoded message and return a `SignResponse` that includes the document which
  was signed.
- @cosmjs/launchpad: Remove `PrehashType` and the prehash type argument in
  `OfflineSigner.sign` because the signer now needs to know how to serialize an
  `StdSignDoc`.
- @cosmjs/launchpad: Remove `makeSignBytes` in favour of `makeSignDoc` and
  `serializeSignDoc`.
- @cosmjs/launchpad: Create `WrappedTx`, `WrappedStdTx` and `isWrappedStdTx` to
  better represent the Amino tx interface. Deprecate `CosmosSdkTx`, which is an
  alias for `WrappedStdTx`.
- @cosmjs/launchpad: Add `makeStdTx` to create an `StdTx`.
- @cosmjs/launchpad: Rename `Secp256k1Wallet` to `Secp256k1HdWallet`. Later on,
  we'll use `Secp256k1Wallet` for single key wallets.
- @cosmjs/launchpad-ledger: Add package supporting Ledger device integration for
  Launchpad. Two new classes are provided: `LedgerSigner` (for most use cases)
  and `LaunchpadLedger` for more fine-grained access.
- @cosmjs/math: Add `.multiply` method to `Decimal` class.
- @cosmjs/math: Deprecate `Uint32.fromBigEndianBytes` in favour of
  `Uint32.fromBytes`, which supports both big and little endian.
- @cosmjs/math: Deprecate `Uint64.fromBytesBigEndian` in favour of
  `Uint64.fromBytes`, which supports both big and little endian.
- @cosmjs/math: Add `Uint32.fromString`.
- @cosmjs/tendermint-rpc: Make `BroadcastTxCommitResponse.height` non-optional.
- @cosmjs/tendermint-rpc: Make `TxProof.proof.leafHash` non-optional because it
  is always set.
- @cosmjs/tendermint-rpc: Change type of `GenesisResponse.appState` to
  `Record<string, unknown> | undefined`.
- @cosmjs/tendermint-rpc: Remove obsolete `TxData.tags` and make `TxData.events`
  non-optional. Rename `Tag` to `Attribute`.
- @cosmjs/tendermint-rpc: Remove obsolete `BlockResultsResponse.beginBlock` and
  `.beginBlock`. The new `.beginBlockEvents` and `.endBlockEvents` now parse the
  events correctly.
- @cosmjs/tendermint-rpc: Remove trivial helpers `getTxEventHeight`,
  `getHeaderEventHeight` and `getBlockEventHeight` because they don't do
  anything else than accessing an object member.
- @cosmjs/tendermint-rpc: Add support for connecting to Tendermint RPC 0.34.
- @cosmjs/tendermint-rpc: Make `TxEvent.index` optional and deprecate it because
  it is not set anymore in Tendermint 0.34.
- @cosmjs/utils: Add `assertDefined`.
- @cosmjs/faucet: Rename binary from `cosmwasm-faucet` to `cosmos-faucet`.

## 0.22.3 (2020-09-15)

- @cosmjs/math: Add `Decimal.minus`.

## 0.22.2 (2020-08-11)

- @cosmjs/faucet: Log errors for failed send transactions.
- @cosmjs/faucet: Add config variable `FAUCET_MEMO`.
- @cosmjs/faucet: Add config variables `FAUCET_FEE` and `FAUCET_GAS`.
- @cosmjs/launchpad: Add `parseCoins` helper.

## 0.22.1 (2020-08-11)

- @cosmjs/cli: Import `encodeAminoPubkey`, `encodeBech32Pubkey`,
  `decodeAminoPubkey` and `decodeBech32Pubkey` by default.
- @cosmjs/launchpad: Add ed25519 support to `encodeBech32Pubkey`.
- @cosmjs/launchpad: Add `encodeAminoPubkey` and `decodeAminoPubkey`.
- @cosmjs/utils: Add `arrayContentEquals`.
- @cosmjs/faucet: Add config variables `FAUCET_ADDRESS_PREFIX` and
  `FAUCET_TOKENS`.
- @cosmjs/faucet: Remove broken chain ID from `cosmwasm-faucet generate`.

## 0.22.0 (2020-08-03)

- @cosmjs/cli: Now supports HTTPs URLs for `--init` code sources.
- @cosmjs/cli: Now supports adding code directly via `--code`.
- @cosmjs/cosmwasm: Rename `CosmWasmClient.getNonce` method to `.getSequence`.
- @cosmjs/cosmwasm: Remove `RestClient` class in favour of new modular
  `LcdClient` class from @cosmjs/sdk38.
- @cosmjs/cosmwasm: Add `SigningCosmWasmClient.signAndPost` as a mid-level
  abstraction between `SigningCosmWasmClient.upload`/`.instantiate`/`.execute`
  and `.postTx`.
- @cosmjs/cosmwasm: Use `*PostTx*` types and helpers from @cosmjs/sdk38. Remove
  exported `PostTxResult`.
- @cosmjs/cosmwasm: `ContractDetails` was removed in favour of just `Contract`.
  The missing `init_msg` is now available via the contract's code history (see
  `getContractCodeHistory`).
- @cosmjs/cosmwasm: Remove `SigningCallback` in favour of the `OfflineSigner`
  interface.
- @cosmjs/sdk38: Rename `CosmosClient.getNonce` method to `.getSequence`.
- @cosmjs/sdk38: Remove `RestClient` class in favour of new modular `LcdClient`
  class.
- @cosmjs/sdk38: Remove `Pen` type in favour of `OfflineSigner` and remove
  `Secp256k1Pen` class in favour of `Secp256k1Wallet` which takes an
  `OfflineSigner` instead of a `SigningCallback`.
- @cosmjs/sdk38: Rename `CosmosSdkAccount` to `BaseAccount` and export the type.
- @cosmjs/sdk38: `BaseAccount` now uses `number | string` as the type for
  `account_number` and `sequence`. The new helpers `uint64ToNumber` and
  `uint64ToString` allow you to normalize the mixed input.
- @cosmjs/sdk38: `BaseAccount` now uses `string | PubKey | null` as the type for
  `public_key`. The new helper `normalizePubkey` allows you to normalize the
  mixed input.
- @cosmjs/math: Add missing integer check to `Uint64.fromNumber`. Before
  `Uint64.fromNumber(1.1)` produced some result.
- @cosmjs/sdk38: Add `SigningCosmosClient.signAndPost` as a mid-level
  abstraction between `SigningCosmosClient.sendTokens` and `.postTx`.
- @cosmjs/sdk38: Export `PostTxFailure`/`PostTxSuccess` and type checkers
  `isPostTxFailure`/`isPostTxSuccess`; export `assertIsPostTxSuccess`.
- @cosmjs/sdk38: `Secp256k1Wallet`s can now be generated randomly with
  `Secp256k1Wallet.generate(n)` where `n` is 12, 15, 18, 21 or 24 mnemonic
  words.
- @cosmjs/sdk38: The new `Secp256k1Wallet.serialize` and `.deserialize` allow
  encrypted serialization of the wallet.
- @cosmjs/sdk38: Remove the obsolete `upload`, `init`, `exec` properties from
  `FeeTable`. @cosmjs/cosmwasm has its own `FeeTable` with those properties.
- @cosmjs/sdk38: Rename package to @cosmjs/launchpad.

[unreleased]: https://github.com/cosmos/cosmjs/compare/v0.25.3...HEAD
[0.25.6]: https://github.com/cosmos/cosmjs/compare/v0.25.5...v0.25.6
[0.25.5]: https://github.com/cosmos/cosmjs/compare/v0.25.4...v0.25.5
[0.25.4]: https://github.com/cosmos/cosmjs/compare/v0.25.3...v0.25.4
[0.25.3]: https://github.com/cosmos/cosmjs/compare/v0.25.2...v0.25.3
[0.25.2]: https://github.com/cosmos/cosmjs/compare/v0.25.1...v0.25.2
[0.25.1]: https://github.com/cosmos/cosmjs/compare/v0.25.0...v0.25.1
[0.25.0]: https://github.com/cosmos/cosmjs/compare/v0.24.1...v0.25.0
[0.24.1]: https://github.com/cosmos/cosmjs/compare/v0.24.0...v0.24.1
[0.24.0]: https://github.com/cosmos/cosmjs/compare/v0.23.0...v0.24.0<|MERGE_RESOLUTION|>--- conflicted
+++ resolved
@@ -6,7 +6,6 @@
 
 ## [Unreleased]
 
-<<<<<<< HEAD
 ### Added
 
 - @cosmjs/tendermint-rpc: `Tendermint34Client.blockSearch` and
@@ -67,14 +66,13 @@
 
 - @cosmjs/socket: Upgrade dependency "ws" to version 7 to avoid potential
   security problems.
-=======
+
 ## [0.25.6] - 2021-07-26
 
 ### Fixed
 
 - @cosmjs/stargate: Fix types `AminoMsgTransfer` and `AminoHeight` as well as
   the encoding of `MsgTransfer` for Amino signing.
->>>>>>> 2e52b1b5
 
 ## [0.25.5] - 2021-06-23
 
