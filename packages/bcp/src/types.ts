<<<<<<< HEAD
import { types } from "@cosmwasm/sdk";
import { Nonce } from "@iov/bcp";

export type TokenInfos = ReadonlyArray<types.TokenInfo>;
=======
import { Nonce } from "@iov/bcp";

export interface TokenInfo {
  readonly denom: string;
  readonly ticker: string;
  /**
   * The number of fractional digits the token supports.
   *
   * A quantity is expressed as atomic units. 10^fractionalDigits of those
   * atomic units make up 1 token.
   *
   * E.g. in Ethereum 10^18 wei are 1 ETH and from the quantity 123000000000000000000
   * the last 18 digits are the fractional part and the rest the wole part.
   */
  readonly fractionalDigits: number;
}

export type TokenInfos = ReadonlyArray<TokenInfo>;
>>>>>>> eeca7d1a

// tslint:disable-next-line:no-bitwise
const maxAcct = 1 << 23;
// tslint:disable-next-line:no-bitwise
const maxSeq = 1 << 20;

// NonceInfo is the data we need from account to create a nonce
// Use this so no confusion about order of arguments
export interface NonceInfo {
  readonly account_number: string;
  readonly sequence: string;
}

// this (lossily) encodes the two pieces of info (uint64) needed to sign into
// one (53-bit) number. Cross your fingers.
/* eslint-disable-next-line @typescript-eslint/camelcase */
export function accountToNonce({ account_number, sequence }: NonceInfo): Nonce {
  const acct = parseInt(account_number, 10);
  const seq = parseInt(sequence, 10);

  // we allow 23 bits (8 million) for accounts, and 20 bits (1 million) for tx/account
  // let's fix this soon
  if (acct > maxAcct) {
    throw new Error("Account number is greater than 2^23, must update Nonce handler");
  }
  if (seq > maxSeq) {
    throw new Error("Sequence is greater than 2^20, must update Nonce handler");
  }

  const val = acct * maxSeq + seq;
  return val as Nonce;
}

// this extracts info from nonce for signing
export function nonceToAccountNumber(nonce: Nonce): string {
  const acct = nonce / maxSeq;
  if (acct > maxAcct) {
    throw new Error("Invalid Nonce, account number is higher than can safely be encoded in Nonce");
  }
  return Math.round(acct).toString();
}

// this extracts info from nonce for signing
export function nonceToSequence(nonce: Nonce): string {
  const seq = nonce % maxSeq;
  return Math.round(seq).toString();
}<|MERGE_RESOLUTION|>--- conflicted
+++ resolved
@@ -1,9 +1,3 @@
-<<<<<<< HEAD
-import { types } from "@cosmwasm/sdk";
-import { Nonce } from "@iov/bcp";
-
-export type TokenInfos = ReadonlyArray<types.TokenInfo>;
-=======
 import { Nonce } from "@iov/bcp";
 
 export interface TokenInfo {
@@ -22,7 +16,6 @@
 }
 
 export type TokenInfos = ReadonlyArray<TokenInfo>;
->>>>>>> eeca7d1a
 
 // tslint:disable-next-line:no-bitwise
 const maxAcct = 1 << 23;
