--- conflicted
+++ resolved
@@ -1,9 +1,5 @@
 /* eslint-disable @typescript-eslint/camelcase */
-<<<<<<< HEAD
-import { RestClient, TxsResponse, types } from "@cosmwasm/sdk";
-=======
 import { RestClient, TxsResponse } from "@cosmwasm/sdk";
->>>>>>> eeca7d1a
 import {
   Account,
   AccountQuery,
@@ -70,7 +66,7 @@
   return components.filter(Boolean).join("&");
 }
 
-export type TokenConfiguration = readonly (types.TokenInfo & { readonly name: string })[];
+export type TokenConfiguration = (TokenInfo & { readonly name: string })[];
 
 export class CosmWasmConnection implements BlockchainConnection {
   // we must know prefix and tokens a priori to understand the chain
@@ -92,7 +88,7 @@
   private readonly restClient: RestClient;
   private readonly chainData: ChainData;
   private readonly _prefix: CosmosBech32Prefix;
-  private readonly tokenInfo: readonly types.TokenInfo[];
+  private readonly tokenInfo: readonly TokenInfo[];
 
   // these are derived from arguments (cached for use in multiple functions)
   private readonly primaryToken: Token;
