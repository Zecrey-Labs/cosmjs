<<<<<<< HEAD
import { types } from "@cosmwasm/sdk";
=======
>>>>>>> eeca7d1a
import {
  Account,
  AccountQuery,
  AddressQuery,
  BlockchainConnection,
  BlockHeader,
  ChainId,
  ConfirmedAndSignedTransaction,
  ConfirmedTransaction,
  FailedTransaction,
  Fee,
  Nonce,
  PostableBytes,
  PostTxResponse,
  PubkeyQuery,
  Token,
  TokenTicker,
  TransactionId,
  TransactionQuery,
  UnsignedTransaction,
} from "@iov/bcp";
import { Stream } from "xstream";
import { CosmosBech32Prefix } from "./address";
<<<<<<< HEAD
export declare type TokenConfiguration = readonly (types.TokenInfo & {
=======
import { TokenInfo } from "./types";
export declare type TokenConfiguration = readonly (TokenInfo & {
>>>>>>> eeca7d1a
  readonly name: string;
})[];
export declare class CosmWasmConnection implements BlockchainConnection {
  static establish(
    url: string,
    prefix: CosmosBech32Prefix,
    tokens: TokenConfiguration,
  ): Promise<CosmWasmConnection>;
  private static initialize;
  private readonly restClient;
  private readonly chainData;
  private readonly _prefix;
  private readonly tokenInfo;
  private readonly primaryToken;
  private readonly supportedTokens;
  private get prefix();
  private constructor();
  disconnect(): void;
  chainId(): ChainId;
  height(): Promise<number>;
  getToken(searchTicker: TokenTicker): Promise<Token | undefined>;
  getAllTokens(): Promise<readonly Token[]>;
  getAccount(query: AccountQuery): Promise<Account | undefined>;
  watchAccount(_account: AccountQuery): Stream<Account | undefined>;
  getNonce(query: AddressQuery | PubkeyQuery): Promise<Nonce>;
  getNonces(query: AddressQuery | PubkeyQuery, count: number): Promise<readonly Nonce[]>;
  getBlockHeader(height: number): Promise<BlockHeader>;
  watchBlockHeaders(): Stream<BlockHeader>;
  getTx(id: TransactionId): Promise<ConfirmedAndSignedTransaction<UnsignedTransaction> | FailedTransaction>;
  postTx(tx: PostableBytes): Promise<PostTxResponse>;
  searchTx(
    query: TransactionQuery,
  ): Promise<readonly (ConfirmedTransaction<UnsignedTransaction> | FailedTransaction)[]>;
  listenTx(_query: TransactionQuery): Stream<ConfirmedTransaction<UnsignedTransaction> | FailedTransaction>;
  liveTx(_query: TransactionQuery): Stream<ConfirmedTransaction<UnsignedTransaction> | FailedTransaction>;
  getFeeQuote(tx: UnsignedTransaction): Promise<Fee>;
  withDefaultFee<T extends UnsignedTransaction>(tx: T): Promise<T>;
  private parseAndPopulateTxResponse;
}<|MERGE_RESOLUTION|>--- conflicted
+++ resolved
@@ -1,7 +1,3 @@
-<<<<<<< HEAD
-import { types } from "@cosmwasm/sdk";
-=======
->>>>>>> eeca7d1a
 import {
   Account,
   AccountQuery,
@@ -25,12 +21,8 @@
 } from "@iov/bcp";
 import { Stream } from "xstream";
 import { CosmosBech32Prefix } from "./address";
-<<<<<<< HEAD
-export declare type TokenConfiguration = readonly (types.TokenInfo & {
-=======
 import { TokenInfo } from "./types";
-export declare type TokenConfiguration = readonly (TokenInfo & {
->>>>>>> eeca7d1a
+export declare type TokenConfiguration = (TokenInfo & {
   readonly name: string;
 })[];
 export declare class CosmWasmConnection implements BlockchainConnection {
