--- conflicted
+++ resolved
@@ -1,8 +1,3 @@
-<<<<<<< HEAD
-import { types } from "@cosmwasm/sdk";
-import { Nonce } from "@iov/bcp";
-export declare type TokenInfos = ReadonlyArray<types.TokenInfo>;
-=======
 import { Nonce } from "@iov/bcp";
 export interface TokenInfo {
   readonly denom: string;
@@ -19,7 +14,6 @@
   readonly fractionalDigits: number;
 }
 export declare type TokenInfos = ReadonlyArray<TokenInfo>;
->>>>>>> eeca7d1a
 export interface NonceInfo {
   readonly account_number: string;
   readonly sequence: string;
