{
  "name": "@cosmjs/cli",
  "version": "0.25.6",
  "description": "Command line interface",
  "contributors": [
    "IOV SAS <admin@iov.one>",
    "Simon Warta"
  ],
  "license": "Apache-2.0",
  "repository": {
    "type": "git",
    "url": "https://github.com/cosmos/cosmjs/tree/main/packages/cli"
  },
  "publishConfig": {
    "access": "public"
  },
  "scripts": {
    "format": "prettier --write --loglevel warn \"./src/**/*.ts\"",
    "format-examples": "prettier --write --loglevel warn \"./examples/**/*.ts\"",
    "format-text": "prettier --write \"./*.md\"",
    "lint": "eslint --max-warnings 0 \"./**/*.ts\" \"./*.js\"",
    "lint-fix": "eslint --fix --max-warnings 0 \"./**/*.ts\" \"./*.js\"",
    "build": "rm -rf ./build && tsc",
    "build-or-skip": "[ -n \"$SKIP_BUILD\" ] || yarn build",
    "start": "yarn build-or-skip && ./bin/cosmwasm-cli",
    "selftest": "yarn build-or-skip && ./bin/cosmwasm-cli --selftest",
    "test-node": "node --require esm jasmine-testrunner.js",
    "test": "yarn build-or-skip && yarn test-node",
    "coverage": "nyc --reporter=text --reporter=lcov yarn test --quiet"
  },
  "bin": {
    "cosmwasm-cli": "bin/cosmwasm-cli"
  },
  "files": [
    "build/",
    "tsconfig_repl.json",
    "*.md",
    "!*.spec.*",
    "!**/testdata/"
  ],
  "dependencies": {
<<<<<<< HEAD
    "@cosmjs/amino": "workspace:packages/amino",
    "@cosmjs/cosmwasm-stargate": "workspace:packages/cosmwasm-stargate",
    "@cosmjs/crypto": "workspace:packages/crypto",
    "@cosmjs/encoding": "workspace:packages/encoding",
    "@cosmjs/faucet-client": "workspace:packages/faucet-client",
    "@cosmjs/launchpad": "workspace:packages/launchpad",
    "@cosmjs/math": "workspace:packages/math",
    "@cosmjs/proto-signing": "workspace:packages/proto-signing",
    "@cosmjs/stargate": "workspace:packages/stargate",
    "@cosmjs/tendermint-rpc": "workspace:packages/tendermint-rpc",
    "@cosmjs/utils": "workspace:packages/utils",
=======
    "@cosmjs/amino": "^0.25.6",
    "@cosmjs/cosmwasm-launchpad": "^0.25.6",
    "@cosmjs/cosmwasm-stargate": "^0.25.6",
    "@cosmjs/crypto": "^0.25.6",
    "@cosmjs/encoding": "^0.25.6",
    "@cosmjs/faucet-client": "^0.25.6",
    "@cosmjs/launchpad": "^0.25.6",
    "@cosmjs/math": "^0.25.6",
    "@cosmjs/proto-signing": "^0.25.6",
    "@cosmjs/stargate": "^0.25.6",
    "@cosmjs/tendermint-rpc": "^0.25.6",
    "@cosmjs/utils": "^0.25.6",
>>>>>>> 2e52b1b5
    "axios": "^0.21.1",
    "babylon": "^6.18.0",
    "colors": "^1.3.3",
    "cosmjs-types": "^0.1.0",
    "diff": "^4",
    "recast": "^0.20",
    "ts-node": "^8",
    "typescript": "~4.3",
    "yargs": "^15.3.1"
  },
  "devDependencies": {
    "@istanbuljs/nyc-config-typescript": "^1.0.1",
    "@types/babylon": "^6.16.3",
    "@types/diff": "^4",
    "@types/eslint-plugin-prettier": "^3",
    "@types/jasmine": "^3.6.10",
    "@types/node": "^15.0.1",
    "@types/yargs": "^15.0.4",
    "@typescript-eslint/eslint-plugin": "^4.28",
    "@typescript-eslint/parser": "^4.28",
    "eslint": "^7.5",
    "eslint-config-prettier": "^8.3.0",
    "eslint-import-resolver-node": "^0.3.4",
    "eslint-plugin-import": "^2.22.1",
    "eslint-plugin-prettier": "^3.4.0",
    "eslint-plugin-simple-import-sort": "^7.0.0",
    "esm": "^3.2.25",
    "jasmine": "^3.5",
    "jasmine-spec-reporter": "^6",
    "nyc": "^15.1.0",
    "prettier": "^2.3.2",
    "source-map-support": "^0.5.19"
  }
}<|MERGE_RESOLUTION|>--- conflicted
+++ resolved
@@ -39,7 +39,6 @@
     "!**/testdata/"
   ],
   "dependencies": {
-<<<<<<< HEAD
     "@cosmjs/amino": "workspace:packages/amino",
     "@cosmjs/cosmwasm-stargate": "workspace:packages/cosmwasm-stargate",
     "@cosmjs/crypto": "workspace:packages/crypto",
@@ -51,20 +50,6 @@
     "@cosmjs/stargate": "workspace:packages/stargate",
     "@cosmjs/tendermint-rpc": "workspace:packages/tendermint-rpc",
     "@cosmjs/utils": "workspace:packages/utils",
-=======
-    "@cosmjs/amino": "^0.25.6",
-    "@cosmjs/cosmwasm-launchpad": "^0.25.6",
-    "@cosmjs/cosmwasm-stargate": "^0.25.6",
-    "@cosmjs/crypto": "^0.25.6",
-    "@cosmjs/encoding": "^0.25.6",
-    "@cosmjs/faucet-client": "^0.25.6",
-    "@cosmjs/launchpad": "^0.25.6",
-    "@cosmjs/math": "^0.25.6",
-    "@cosmjs/proto-signing": "^0.25.6",
-    "@cosmjs/stargate": "^0.25.6",
-    "@cosmjs/tendermint-rpc": "^0.25.6",
-    "@cosmjs/utils": "^0.25.6",
->>>>>>> 2e52b1b5
     "axios": "^0.21.1",
     "babylon": "^6.18.0",
     "colors": "^1.3.3",
