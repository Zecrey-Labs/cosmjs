{
  "name": "@cosmjs/cli",
  "version": "0.25.4",
  "description": "Command line interface",
  "contributors": [
    "IOV SAS <admin@iov.one>",
    "Simon Warta"
  ],
  "license": "Apache-2.0",
  "repository": {
    "type": "git",
    "url": "https://github.com/cosmos/cosmjs/tree/main/packages/cli"
  },
  "publishConfig": {
    "access": "public"
  },
  "scripts": {
    "format": "prettier --write --loglevel warn \"./src/**/*.ts\"",
    "format-text": "prettier --write \"./*.md\"",
    "lint": "eslint --max-warnings 0 \"./**/*.ts\" \"./*.js\"",
    "lint-fix": "eslint --fix --max-warnings 0 \"./**/*.ts\" \"./*.js\"",
    "build": "rm -rf ./build && tsc",
    "build-or-skip": "[ -n \"$SKIP_BUILD\" ] || yarn build",
    "start": "yarn build-or-skip && ./bin/cosmwasm-cli",
    "selftest": "yarn build-or-skip && ./bin/cosmwasm-cli --selftest",
    "test-node": "node --require esm jasmine-testrunner.js",
    "test": "yarn build-or-skip && yarn test-node",
    "coverage": "nyc --reporter=text --reporter=lcov yarn test --quiet"
  },
  "bin": {
    "cosmwasm-cli": "bin/cosmwasm-cli"
  },
  "files": [
    "build/",
    "tsconfig_repl.json",
    "*.md",
    "!*.spec.*",
    "!**/testdata/"
  ],
  "dependencies": {
<<<<<<< HEAD
    "@cosmjs/amino": "workspace:packages/amino",
    "@cosmjs/cosmwasm-launchpad": "workspace:packages/cosmwasm-launchpad",
    "@cosmjs/cosmwasm-stargate": "workspace:packages/cosmwasm-stargate",
    "@cosmjs/crypto": "workspace:packages/crypto",
    "@cosmjs/encoding": "workspace:packages/encoding",
    "@cosmjs/faucet-client": "workspace:packages/faucet-client",
    "@cosmjs/launchpad": "workspace:packages/launchpad",
    "@cosmjs/math": "workspace:packages/math",
    "@cosmjs/proto-signing": "workspace:packages/proto-signing",
    "@cosmjs/stargate": "workspace:packages/stargate",
    "@cosmjs/tendermint-rpc": "workspace:packages/tendermint-rpc",
    "@cosmjs/utils": "workspace:packages/utils",
=======
    "@cosmjs/amino": "^0.25.4",
    "@cosmjs/cosmwasm-launchpad": "^0.25.4",
    "@cosmjs/cosmwasm-stargate": "^0.25.4",
    "@cosmjs/crypto": "^0.25.4",
    "@cosmjs/encoding": "^0.25.4",
    "@cosmjs/faucet-client": "^0.25.4",
    "@cosmjs/launchpad": "^0.25.4",
    "@cosmjs/math": "^0.25.4",
    "@cosmjs/proto-signing": "^0.25.4",
    "@cosmjs/stargate": "^0.25.4",
    "@cosmjs/tendermint-rpc": "^0.25.4",
    "@cosmjs/utils": "^0.25.4",
>>>>>>> 0dc7416c
    "axios": "^0.21.1",
    "babylon": "^6.18.0",
    "colors": "^1.3.3",
    "diff": "^4",
    "recast": "^0.20",
    "ts-node": "^8",
    "typescript": "~4.0",
    "yargs": "^15.3.1"
  },
  "devDependencies": {
    "@istanbuljs/nyc-config-typescript": "^1.0.1",
    "@types/babylon": "^6.16.3",
    "@types/diff": "^4",
    "@types/eslint-plugin-prettier": "^3",
    "@types/jasmine": "^3.6.10",
    "@types/node": "^15.0.1",
    "@types/yargs": "^15.0.4",
    "@typescript-eslint/eslint-plugin": "^4.22.1",
    "@typescript-eslint/parser": "^4.22.1",
    "eslint": "^7.5",
    "eslint-config-prettier": "^8.3.0",
    "eslint-import-resolver-node": "^0.3.4",
    "eslint-plugin-import": "^2.22.1",
    "eslint-plugin-prettier": "^3.4.0",
    "eslint-plugin-simple-import-sort": "^7.0.0",
    "esm": "^3.2.25",
    "jasmine": "^3.5",
    "jasmine-spec-reporter": "^6",
    "nyc": "^15.1.0",
    "prettier": "^2.0.5",
    "source-map-support": "^0.5.19"
  }
}<|MERGE_RESOLUTION|>--- conflicted
+++ resolved
@@ -38,7 +38,6 @@
     "!**/testdata/"
   ],
   "dependencies": {
-<<<<<<< HEAD
     "@cosmjs/amino": "workspace:packages/amino",
     "@cosmjs/cosmwasm-launchpad": "workspace:packages/cosmwasm-launchpad",
     "@cosmjs/cosmwasm-stargate": "workspace:packages/cosmwasm-stargate",
@@ -51,20 +50,6 @@
     "@cosmjs/stargate": "workspace:packages/stargate",
     "@cosmjs/tendermint-rpc": "workspace:packages/tendermint-rpc",
     "@cosmjs/utils": "workspace:packages/utils",
-=======
-    "@cosmjs/amino": "^0.25.4",
-    "@cosmjs/cosmwasm-launchpad": "^0.25.4",
-    "@cosmjs/cosmwasm-stargate": "^0.25.4",
-    "@cosmjs/crypto": "^0.25.4",
-    "@cosmjs/encoding": "^0.25.4",
-    "@cosmjs/faucet-client": "^0.25.4",
-    "@cosmjs/launchpad": "^0.25.4",
-    "@cosmjs/math": "^0.25.4",
-    "@cosmjs/proto-signing": "^0.25.4",
-    "@cosmjs/stargate": "^0.25.4",
-    "@cosmjs/tendermint-rpc": "^0.25.4",
-    "@cosmjs/utils": "^0.25.4",
->>>>>>> 0dc7416c
     "axios": "^0.21.1",
     "babylon": "^6.18.0",
     "colors": "^1.3.3",
