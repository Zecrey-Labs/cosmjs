{
  "name": "@cosmjs/cosmwasm-stargate",
  "version": "0.25.6",
  "description": "CosmWasm SDK",
  "contributors": [
    "Will Clark <willclarktech@users.noreply.github.com>"
  ],
  "license": "Apache-2.0",
  "main": "build/index.js",
  "types": "build/index.d.ts",
  "files": [
    "build/",
    "*.md",
    "!*.spec.*",
    "!**/testdata/"
  ],
  "repository": {
    "type": "git",
    "url": "https://github.com/cosmos/cosmjs/tree/main/packages/cosmwasm-stargate"
  },
  "publishConfig": {
    "access": "public"
  },
  "scripts": {
    "docs": "typedoc --options typedoc.js",
    "format": "prettier --write --loglevel warn \"./src/**/*.ts\"",
    "format-text": "prettier --write \"./*.md\"",
    "lint": "eslint --max-warnings 0 \"./**/*.ts\" \"./*.js\"",
    "lint-fix": "eslint --fix --max-warnings 0 \"./**/*.ts\" \"./*.js\"",
    "build": "rm -rf ./build && tsc",
    "build-or-skip": "[ -n \"$SKIP_BUILD\" ] || yarn build",
    "test-node": "node --require esm jasmine-testrunner.js",
    "test-firefox": "yarn pack-web && karma start --single-run --browsers Firefox",
    "test-chrome": "yarn pack-web && karma start --single-run --browsers ChromeHeadless",
    "test": "yarn build-or-skip && yarn test-node",
    "coverage": "nyc --reporter=text --reporter=lcov yarn test --quiet",
    "pack-web": "yarn build-or-skip && webpack --mode development --config webpack.web.config.js"
  },
  "dependencies": {
<<<<<<< HEAD
    "@cosmjs/amino": "workspace:packages/amino",
    "@cosmjs/crypto": "workspace:packages/crypto",
    "@cosmjs/encoding": "workspace:packages/encoding",
    "@cosmjs/math": "workspace:packages/math",
    "@cosmjs/proto-signing": "workspace:packages/proto-signing",
    "@cosmjs/stargate": "workspace:packages/stargate",
    "@cosmjs/tendermint-rpc": "workspace:packages/tendermint-rpc",
    "@cosmjs/utils": "workspace:packages/utils",
    "cosmjs-types": "^0.1.0",
=======
    "@cosmjs/amino": "^0.25.6",
    "@cosmjs/cosmwasm-launchpad": "^0.25.6",
    "@cosmjs/crypto": "^0.25.6",
    "@cosmjs/encoding": "^0.25.6",
    "@cosmjs/math": "^0.25.6",
    "@cosmjs/proto-signing": "^0.25.6",
    "@cosmjs/stargate": "^0.25.6",
    "@cosmjs/tendermint-rpc": "^0.25.6",
    "@cosmjs/utils": "^0.25.6",
>>>>>>> 2e52b1b5
    "long": "^4.0.0",
    "pako": "^2.0.2",
    "protobufjs": "~6.10.2"
  },
  "devDependencies": {
    "@istanbuljs/nyc-config-typescript": "^1.0.1",
    "@types/eslint-plugin-prettier": "^3",
    "@types/jasmine": "^3.6.10",
    "@types/karma-firefox-launcher": "^2",
    "@types/karma-jasmine": "^4",
    "@types/karma-jasmine-html-reporter": "^1",
    "@types/long": "^4.0.1",
    "@types/node": "^15.0.1",
    "@types/pako": "^1.0.1",
    "@typescript-eslint/eslint-plugin": "^4.28",
    "@typescript-eslint/parser": "^4.28",
    "eslint": "^7.5",
    "eslint-config-prettier": "^8.3.0",
    "eslint-import-resolver-node": "^0.3.4",
    "eslint-plugin-import": "^2.22.1",
    "eslint-plugin-prettier": "^3.4.0",
    "eslint-plugin-simple-import-sort": "^7.0.0",
    "esm": "^3.2.25",
    "glob": "^7.1.6",
    "jasmine": "^3.5",
    "jasmine-core": "^3.7.1",
    "jasmine-spec-reporter": "^6",
    "karma": "^6.1.1",
    "karma-chrome-launcher": "^3.1.0",
    "karma-firefox-launcher": "^2.1.0",
    "karma-jasmine": "^4.0.1",
    "karma-jasmine-html-reporter": "^1.5.4",
    "nyc": "^15.1.0",
    "prettier": "^2.3.2",
    "readonly-date": "^1.0.0",
    "ses": "^0.11.0",
    "source-map-support": "^0.5.19",
    "stream-browserify": "^3.0.0",
    "ts-node": "^8",
    "typedoc": "^0.21",
    "typescript": "~4.3",
    "webpack": "^5.32.0",
    "webpack-cli": "^4.6.0"
  }
}<|MERGE_RESOLUTION|>--- conflicted
+++ resolved
@@ -37,7 +37,6 @@
     "pack-web": "yarn build-or-skip && webpack --mode development --config webpack.web.config.js"
   },
   "dependencies": {
-<<<<<<< HEAD
     "@cosmjs/amino": "workspace:packages/amino",
     "@cosmjs/crypto": "workspace:packages/crypto",
     "@cosmjs/encoding": "workspace:packages/encoding",
@@ -47,17 +46,6 @@
     "@cosmjs/tendermint-rpc": "workspace:packages/tendermint-rpc",
     "@cosmjs/utils": "workspace:packages/utils",
     "cosmjs-types": "^0.1.0",
-=======
-    "@cosmjs/amino": "^0.25.6",
-    "@cosmjs/cosmwasm-launchpad": "^0.25.6",
-    "@cosmjs/crypto": "^0.25.6",
-    "@cosmjs/encoding": "^0.25.6",
-    "@cosmjs/math": "^0.25.6",
-    "@cosmjs/proto-signing": "^0.25.6",
-    "@cosmjs/stargate": "^0.25.6",
-    "@cosmjs/tendermint-rpc": "^0.25.6",
-    "@cosmjs/utils": "^0.25.6",
->>>>>>> 2e52b1b5
     "long": "^4.0.0",
     "pako": "^2.0.2",
     "protobufjs": "~6.10.2"
