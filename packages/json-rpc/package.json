--- conflicted
+++ resolved
@@ -41,11 +41,7 @@
     "pack-web": "yarn build-or-skip && webpack --mode development --config webpack.web.config.js"
   },
   "dependencies": {
-<<<<<<< HEAD
     "@cosmjs/stream": "workspace:packages/stream",
-=======
-    "@cosmjs/stream": "^0.25.6",
->>>>>>> 2e52b1b5
     "xstream": "^11.14.0"
   },
   "devDependencies": {
