import { Uint32, Uint53, Uint64 } from "./integers";
/**
 * A type for arbitrary precision, non-negative decimals.
 *
 * Instances of this class are immutable.
 */
export declare class Decimal {
  static fromUserInput(input: string, fractionalDigits: number): Decimal;
  static fromAtomics(atomics: string, fractionalDigits: number): Decimal;
  private static verifyFractionalDigits;
  static compare(a: Decimal, b: Decimal): number;
  get atomics(): string;
  get fractionalDigits(): number;
  private readonly data;
  private constructor();
  toString(): string;
  /**
   * Returns an approximation as a float type. Only use this if no
   * exact calculation is required.
   */
  toFloatApproximation(): number;
  /**
   * a.plus(b) returns a+b.
   *
   * Both values need to have the same fractional digits.
   */
  plus(b: Decimal): Decimal;
  /**
<<<<<<< HEAD
   * a.multiply(b) returns a*b.
   *
   * We only allow multiplication by unsigned integers to avoid rounding errors.
   */
  multiply(b: Uint32 | Uint53 | Uint64): Decimal;
=======
   * a.minus(b) returns a-b.
   *
   * Both values need to have the same fractional digits.
   * The resulting difference needs to be non-negative.
   */
  minus(b: Decimal): Decimal;
>>>>>>> ee205cc5
  equals(b: Decimal): boolean;
  isLessThan(b: Decimal): boolean;
  isLessThanOrEqual(b: Decimal): boolean;
  isGreaterThan(b: Decimal): boolean;
  isGreaterThanOrEqual(b: Decimal): boolean;
}<|MERGE_RESOLUTION|>--- conflicted
+++ resolved
@@ -26,20 +26,18 @@
    */
   plus(b: Decimal): Decimal;
   /**
-<<<<<<< HEAD
-   * a.multiply(b) returns a*b.
-   *
-   * We only allow multiplication by unsigned integers to avoid rounding errors.
-   */
-  multiply(b: Uint32 | Uint53 | Uint64): Decimal;
-=======
    * a.minus(b) returns a-b.
    *
    * Both values need to have the same fractional digits.
    * The resulting difference needs to be non-negative.
    */
   minus(b: Decimal): Decimal;
->>>>>>> ee205cc5
+  /**
+   * a.multiply(b) returns a*b.
+   *
+   * We only allow multiplication by unsigned integers to avoid rounding errors.
+   */
+  multiply(b: Uint32 | Uint53 | Uint64): Decimal;
   equals(b: Decimal): boolean;
   isLessThan(b: Decimal): boolean;
   isLessThanOrEqual(b: Decimal): boolean;
