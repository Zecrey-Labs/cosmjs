--- conflicted
+++ resolved
@@ -84,9 +84,6 @@
   uint64ToString,
 } from "./lcdapi";
 export { isMsgDelegate, isMsgSend, Msg, MsgDelegate, MsgSend } from "./msgs";
-<<<<<<< HEAD
-export { decodeAminoPubkey, decodeBech32Pubkey, encodeBech32Pubkey, encodeSecp256k1Pubkey } from "./pubkey";
-=======
 export {
   decodeAminoPubkey,
   decodeBech32Pubkey,
@@ -94,7 +91,6 @@
   encodeBech32Pubkey,
   encodeSecp256k1Pubkey,
 } from "./pubkey";
->>>>>>> 04a086a6
 export { findSequenceForSignedTx } from "./sequence";
 export { encodeSecp256k1Signature, decodeSignature } from "./signature";
 export { FeeTable, SigningCosmosClient } from "./signingcosmosclient";
