--- conflicted
+++ resolved
@@ -14,13 +14,8 @@
 } from "@cosmjs/proto-signing";
 import { Tendermint34Client } from "@cosmjs/tendermint-rpc";
 import { assert, assertDefined } from "@cosmjs/utils";
-<<<<<<< HEAD
 import { MsgExec, MsgGrant, MsgRevoke } from "cosmjs-types/cosmos/authz/v1beta1/tx";
-import { MsgMultiSend } from "cosmjs-types/cosmos/bank/v1beta1/tx";
-=======
-import { MsgExec, MsgGrant, MsgRevoke } from "cosmjs-types/authz/staking/v1beta1/tx";
 import { MsgMultiSend, MsgSend } from "cosmjs-types/cosmos/bank/v1beta1/tx";
->>>>>>> cc2ff476
 import { Coin } from "cosmjs-types/cosmos/base/v1beta1/coin";
 import {
   MsgFundCommunityPool,
