/* eslint-disable @typescript-eslint/naming-convention */
import { encodePubkey } from "@cosmjs/proto-signing";
import { Tendermint34Client } from "@cosmjs/tendermint-rpc";
import { assert } from "@cosmjs/utils";
import { BaseAccount } from "cosmjs-types/cosmos/auth/v1beta1/auth";
import { Any } from "cosmjs-types/google/protobuf/any";
import Long from "long";

import {
  nonExistentAddress,
  pendingWithoutSimapp,
  pendingWithoutSimapp42,
  simapp,
  unused,
  validator,
} from "../testutils.spec";
import { AuthExtension, setupAuthExtension } from "./auth";
import { QueryClient } from "./queryclient";

async function makeClientWithAuth(
  rpcUrl: string,
): Promise<[QueryClient & AuthExtension, Tendermint34Client]> {
  const tmClient = await Tendermint34Client.connect(rpcUrl);
  return [QueryClient.withExtensions(tmClient, setupAuthExtension), tmClient];
}

describe("AuthExtension", () => {
  describe("account", () => {
    it("works for unused account", async () => {
      pendingWithoutSimapp();
      const [client, tmClient] = await makeClientWithAuth(simapp.tendermintUrl);
      const account = await client.auth.account(unused.address);
      assert(account);

      expect(account.typeUrl).toEqual("/cosmos.auth.v1beta1.BaseAccount");
      expect(BaseAccount.decode(account.value)).toEqual({
        address: unused.address,
        // pubKey not set
        accountNumber: Long.fromNumber(unused.accountNumber, true),
        sequence: Long.fromNumber(0, true),
      });

      tmClient.disconnect();
    });

    it("works for account with pubkey and non-zero sequence", async () => {
      pendingWithoutSimapp();
      const [client, tmClient] = await makeClientWithAuth(simapp.tendermintUrl);
      const account = await client.auth.account(validator.delegatorAddress);
      assert(account);

      expect(account.typeUrl).toEqual("/cosmos.auth.v1beta1.BaseAccount");
      expect(BaseAccount.decode(account.value)).toEqual({
        address: validator.delegatorAddress,
        pubKey: Any.fromPartial(encodePubkey(validator.pubkey)),
        accountNumber: Long.fromNumber(0, true),
        sequence: Long.fromNumber(validator.sequence, true),
      });

      tmClient.disconnect();
    });

    it("rejects for non-existent address", async () => {
      pendingWithoutSimapp();
      const [client, tmClient] = await makeClientWithAuth(simapp.tendermintUrl);

      await expectAsync(client.auth.account(nonExistentAddress)).toBeRejectedWithError(
        /account cosmos1p79apjaufyphcmsn4g07cynqf0wyjuezqu84hd not found/i,
      );

      tmClient.disconnect();
    });
  });
<<<<<<< HEAD
=======

  describe("verified", () => {
    describe("account", () => {
      it("works for unused account", async () => {
        pendingWithoutSimapp42(); // Not supported with 0.44, see "Known limitations" in README.md
        const [client, tmClient] = await makeClientWithAuth(simapp.tendermintUrl);
        const account = await client.auth.verified.account(unused.address);
        assert(account);

        expect(account.typeUrl).toEqual("/cosmos.auth.v1beta1.BaseAccount");
        expect(BaseAccount.decode(account.value)).toEqual({
          address: unused.address,
          // pubKey not set
          accountNumber: Long.fromNumber(unused.accountNumber, true),
          sequence: Long.fromNumber(0, true),
        });

        tmClient.disconnect();
      });

      it("works for account with pubkey and non-zero sequence", async () => {
        pendingWithoutSimapp42(); // Not supported with 0.44, see "Known limitations" in README.md
        const [client, tmClient] = await makeClientWithAuth(simapp.tendermintUrl);
        const account = await client.auth.verified.account(validator.delegatorAddress);
        assert(account);

        expect(account.typeUrl).toEqual("/cosmos.auth.v1beta1.BaseAccount");
        expect(BaseAccount.decode(account.value)).toEqual({
          address: validator.delegatorAddress,
          pubKey: Any.fromPartial(encodePubkey(validator.pubkey)),
          accountNumber: Long.fromNumber(0, true),
          sequence: Long.fromNumber(validator.sequence, true),
        });

        tmClient.disconnect();
      });

      it("returns null for non-existent address", async () => {
        pendingWithoutSimapp42(); // Not supported with 0.44, see "Known limitations" in README.md
        const [client, tmClient] = await makeClientWithAuth(simapp.tendermintUrl);
        const account = await client.auth.verified.account(nonExistentAddress);

        expect(account).toBeNull();

        tmClient.disconnect();
      });
    });
  });
>>>>>>> 80fc08f5
});<|MERGE_RESOLUTION|>--- conflicted
+++ resolved
@@ -71,55 +71,4 @@
       tmClient.disconnect();
     });
   });
-<<<<<<< HEAD
-=======
-
-  describe("verified", () => {
-    describe("account", () => {
-      it("works for unused account", async () => {
-        pendingWithoutSimapp42(); // Not supported with 0.44, see "Known limitations" in README.md
-        const [client, tmClient] = await makeClientWithAuth(simapp.tendermintUrl);
-        const account = await client.auth.verified.account(unused.address);
-        assert(account);
-
-        expect(account.typeUrl).toEqual("/cosmos.auth.v1beta1.BaseAccount");
-        expect(BaseAccount.decode(account.value)).toEqual({
-          address: unused.address,
-          // pubKey not set
-          accountNumber: Long.fromNumber(unused.accountNumber, true),
-          sequence: Long.fromNumber(0, true),
-        });
-
-        tmClient.disconnect();
-      });
-
-      it("works for account with pubkey and non-zero sequence", async () => {
-        pendingWithoutSimapp42(); // Not supported with 0.44, see "Known limitations" in README.md
-        const [client, tmClient] = await makeClientWithAuth(simapp.tendermintUrl);
-        const account = await client.auth.verified.account(validator.delegatorAddress);
-        assert(account);
-
-        expect(account.typeUrl).toEqual("/cosmos.auth.v1beta1.BaseAccount");
-        expect(BaseAccount.decode(account.value)).toEqual({
-          address: validator.delegatorAddress,
-          pubKey: Any.fromPartial(encodePubkey(validator.pubkey)),
-          accountNumber: Long.fromNumber(0, true),
-          sequence: Long.fromNumber(validator.sequence, true),
-        });
-
-        tmClient.disconnect();
-      });
-
-      it("returns null for non-existent address", async () => {
-        pendingWithoutSimapp42(); // Not supported with 0.44, see "Known limitations" in README.md
-        const [client, tmClient] = await makeClientWithAuth(simapp.tendermintUrl);
-        const account = await client.auth.verified.account(nonExistentAddress);
-
-        expect(account).toBeNull();
-
-        tmClient.disconnect();
-      });
-    });
-  });
->>>>>>> 80fc08f5
 });